#!/usr/bin/env python
# Copyright 2012 Hewlett-Packard Development Company, L.P.
# Copyright 2013 OpenStack Foundation
#
# Licensed under the Apache License, Version 2.0 (the "License"); you may
# not use this file except in compliance with the License. You may obtain
# a copy of the License at
#
#      http://www.apache.org/licenses/LICENSE-2.0
#
# Unless required by applicable law or agreed to in writing, software
# distributed under the License is distributed on an "AS IS" BASIS, WITHOUT
# WARRANTIES OR CONDITIONS OF ANY KIND, either express or implied. See the
# License for the specific language governing permissions and limitations
# under the License.

import argparse
import daemon
import extras

# as of python-daemon 1.6 it doesn't bundle pidlockfile anymore
# instead it depends on lockfile-0.9.1 which uses pidfile.
pid_file_module = extras.try_imports(['daemon.pidlockfile', 'daemon.pidfile'])

import logging
import os
import sys
import signal

import zuul.cmd

# No zuul imports here because they pull in paramiko which must not be
# imported until after the daemonization.
# https://github.com/paramiko/paramiko/issues/59
# Similar situation with gear and statsd.


class Server(zuul.cmd.ZuulApp):
    def __init__(self):
        super(Server, self).__init__()
        self.gear_server_pid = None

    def parse_arguments(self):
        parser = argparse.ArgumentParser(description='Project gating system.')
        parser.add_argument('-c', dest='config',
                            help='specify the config file')
        parser.add_argument('-l', dest='layout',
                            help='specify the layout file')
        parser.add_argument('-d', dest='nodaemon', action='store_true',
                            help='do not run as a daemon')
        parser.add_argument('-t', dest='validate', nargs='?', const=True,
                            metavar='JOB_LIST',
                            help='validate layout file syntax (optionally '
                            'providing the path to a file with a list of '
                            'available job names)')
        parser.add_argument('--version', dest='version', action='version',
                            version=self._get_version(),
                            help='show zuul version')
        self.args = parser.parse_args()

    def reconfigure_handler(self, signum, frame):
        signal.signal(signal.SIGHUP, signal.SIG_IGN)
        self.log.debug("Reconfiguration triggered")
        self.sched.stopConnections()
        self.read_config()
        self.setup_logging('zuul', 'log_config')
        try:
            self.configure_connections()
            self.sched.registerConnections(self.connections, self.webapp)
            self.sched.reconfigure(self.config)
        except Exception:
            self.log.exception("Reconfiguration failed:")
        signal.signal(signal.SIGHUP, self.reconfigure_handler)

    def exit_handler(self, signum, frame):
        signal.signal(signal.SIGUSR1, signal.SIG_IGN)
        self.sched.exit()
        self.sched.join()
        self.stop_gear_server()

    def term_handler(self, signum, frame):
        self.stop_gear_server()
        os._exit(0)

    def test_config(self, job_list_path):
        # See comment at top of file about zuul imports
        import zuul.scheduler
        import zuul.launcher.gearman
        import zuul.trigger.gerrit

        logging.basicConfig(level=logging.DEBUG)
        self.sched = zuul.scheduler.Scheduler(self.config)
        self.configure_connections()
<<<<<<< HEAD
        layout = self.sched.testConfig(
            self.config.get('zuul', 'layout_config'), self.connections)
=======
        layout = self.sched.testConfig(self.config.get('zuul',
                                                       'layout_config'),
                                       self.connections)
>>>>>>> a8afa854
        if not job_list_path:
            return False

        failure = False
        path = os.path.expanduser(job_list_path)
        if not os.path.exists(path):
            raise Exception("Unable to find job list: %s" % path)
        jobs = set()
        jobs.add('noop')
        for line in open(path):
            v = line.strip()
            if v:
                jobs.add(v)
        for job in sorted(layout.jobs):
            if job not in jobs:
                print "Job %s not defined" % job
                failure = True
        return failure

    def start_gear_server(self):
        pipe_read, pipe_write = os.pipe()
        child_pid = os.fork()
        if child_pid == 0:
            os.close(pipe_write)
            self.setup_logging('gearman_server', 'log_config')
            import gear
            statsd_host = os.environ.get('STATSD_HOST')
            statsd_port = int(os.environ.get('STATSD_PORT', 8125))
            if self.config.has_option('gearman_server', 'listen_address'):
                host = self.config.get('gearman_server', 'listen_address')
            else:
                host = None
            gear.Server(4730,
                        host=host,
                        statsd_host=statsd_host,
                        statsd_port=statsd_port,
                        statsd_prefix='zuul.geard')

            # Keep running until the parent dies:
            pipe_read = os.fdopen(pipe_read)
            pipe_read.read()
            os._exit(0)
        else:
            os.close(pipe_read)
            self.gear_server_pid = child_pid
            self.gear_pipe_write = pipe_write

    def stop_gear_server(self):
        if self.gear_server_pid:
            os.kill(self.gear_server_pid, signal.SIGKILL)

    def main(self):
        # See comment at top of file about zuul imports
        import zuul.scheduler
        import zuul.launcher.gearman
        import zuul.merger.client
        import zuul.lib.swift
        import zuul.webapp
        import zuul.rpclistener

        signal.signal(signal.SIGUSR2, zuul.cmd.stack_dump_handler)
        if (self.config.has_option('gearman_server', 'start') and
            self.config.getboolean('gearman_server', 'start')):
            self.start_gear_server()

        self.setup_logging('zuul', 'log_config')
        self.log = logging.getLogger("zuul.Server")

        self.sched = zuul.scheduler.Scheduler(self.config)
        # TODO(jhesketh): Move swift into a connection?
        self.swift = zuul.lib.swift.Swift(self.config)

        gearman = zuul.launcher.gearman.Gearman(self.config, self.sched,
                                                self.swift)
        merger = zuul.merger.client.MergeClient(self.config, self.sched)

        if self.config.has_option('zuul', 'status_expiry'):
            cache_expiry = self.config.getint('zuul', 'status_expiry')
        else:
            cache_expiry = 1
        self.webapp = zuul.webapp.WebApp(self.sched, cache_expiry=cache_expiry)
        rpc = zuul.rpclistener.RPCListener(self.config, self.sched)

        self.configure_connections()
        self.sched.setLauncher(gearman)
        self.sched.setMerger(merger)

        self.log.info('Starting scheduler')
        self.sched.start()
        self.sched.registerConnections(self.connections, self.webapp)
        self.sched.reconfigure(self.config)
        self.sched.resume()
        self.log.info('Starting Webapp')
        self.webapp.start()
        self.log.info('Starting RPC')
        rpc.start()

        signal.signal(signal.SIGHUP, self.reconfigure_handler)
        signal.signal(signal.SIGUSR1, self.exit_handler)
        signal.signal(signal.SIGTERM, self.term_handler)
        while True:
            try:
                signal.pause()
            except KeyboardInterrupt:
                print "Ctrl + C: asking scheduler to exit nicely...\n"
                self.exit_handler(signal.SIGINT, None)


def main():
    server = Server()
    server.parse_arguments()

    server.read_config()

    if server.args.layout:
        server.config.set('zuul', 'layout_config', server.args.layout)

    if server.args.validate:
        path = server.args.validate
        if path is True:
            path = None
        sys.exit(server.test_config(path))

    if server.config.has_option('zuul', 'pidfile'):
        pid_fn = os.path.expanduser(server.config.get('zuul', 'pidfile'))
    else:
        pid_fn = '/var/run/zuul/zuul.pid'
    pid = pid_file_module.TimeoutPIDLockFile(pid_fn, 10)

    if server.args.nodaemon:
        server.main()
    else:
        with daemon.DaemonContext(pidfile=pid, umask=os.umask(0)):
            server.main()


if __name__ == "__main__":
    sys.path.insert(0, '.')
    main()<|MERGE_RESOLUTION|>--- conflicted
+++ resolved
@@ -91,14 +91,9 @@
         logging.basicConfig(level=logging.DEBUG)
         self.sched = zuul.scheduler.Scheduler(self.config)
         self.configure_connections()
-<<<<<<< HEAD
-        layout = self.sched.testConfig(
-            self.config.get('zuul', 'layout_config'), self.connections)
-=======
         layout = self.sched.testConfig(self.config.get('zuul',
                                                        'layout_config'),
                                        self.connections)
->>>>>>> a8afa854
         if not job_list_path:
             return False
 
