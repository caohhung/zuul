--- conflicted
+++ resolved
@@ -46,10 +46,7 @@
             usernames = toList(trigger.get('username'))
             if not usernames:
                 usernames = toList(trigger.get('username_filter'))
-<<<<<<< HEAD
-=======
             ignore_deletes = trigger.get('ignore-deletes', True)
->>>>>>> 331bf393
             f = EventFilter(
                 trigger=self,
                 types=toList(trigger['event']),
@@ -65,10 +62,7 @@
                 reject_approvals=toList(
                     trigger.get('reject-approval')
                 ),
-<<<<<<< HEAD
-=======
                 ignore_deletes=ignore_deletes
->>>>>>> 331bf393
             )
             efilters.append(f)
 
@@ -114,10 +108,7 @@
         'username': toList(str),
         'branch': toList(str),
         'ref': toList(str),
-<<<<<<< HEAD
-=======
         'ignore-deletes': bool,
->>>>>>> 331bf393
         'approval': toList(variable_dict),
         'require-approval': toList(approval),
         'reject-approval': toList(approval),
