# Copyright 2012-2015 Hewlett-Packard Development Company, L.P.
# Copyright 2013 OpenStack Foundation
# Copyright 2013 Antoine "hashar" Musso
# Copyright 2013 Wikimedia Foundation Inc.
#
# Licensed under the Apache License, Version 2.0 (the "License"); you may
# not use this file except in compliance with the License. You may obtain
# a copy of the License at
#
#      http://www.apache.org/licenses/LICENSE-2.0
#
# Unless required by applicable law or agreed to in writing, software
# distributed under the License is distributed on an "AS IS" BASIS, WITHOUT
# WARRANTIES OR CONDITIONS OF ANY KIND, either express or implied. See the
# License for the specific language governing permissions and limitations
# under the License.

import copy
import extras
import itertools
import json
import logging
import os
import pickle
from six.moves import queue as Queue
import re
import sys
import threading
import time
import yaml

import layoutvalidator
import model
from model import Pipeline, Project, ChangeQueue
from model import ChangeishFilter
from zuul import change_matcher, exceptions
from zuul import version as zuul_version

statsd = extras.try_import('statsd.statsd')


def deep_format(obj, paramdict):
    """Apply the paramdict via str.format() to all string objects found within
       the supplied obj. Lists and dicts are traversed recursively.

       Borrowed from Jenkins Job Builder project"""
    if isinstance(obj, str):
        ret = obj.format(**paramdict)
    elif isinstance(obj, list):
        ret = []
        for item in obj:
            ret.append(deep_format(item, paramdict))
    elif isinstance(obj, dict):
        ret = {}
        for item in obj:
            exp_item = item.format(**paramdict)

            ret[exp_item] = deep_format(obj[item], paramdict)
    else:
        ret = obj
    return ret


class ManagementEvent(object):
    """An event that should be processed within the main queue run loop"""
    def __init__(self):
        self._wait_event = threading.Event()
        self._exception = None
        self._traceback = None

    def exception(self, e, tb):
        self._exception = e
        self._traceback = tb
        self._wait_event.set()

    def done(self):
        self._wait_event.set()

    def wait(self, timeout=None):
        self._wait_event.wait(timeout)
        if self._exception:
            raise self._exception, None, self._traceback
        return self._wait_event.is_set()


class ReconfigureEvent(ManagementEvent):
    """Reconfigure the scheduler.  The layout will be (re-)loaded from
    the path specified in the configuration.

    :arg ConfigParser config: the new configuration
    """
    def __init__(self, config):
        super(ReconfigureEvent, self).__init__()
        self.config = config


class PromoteEvent(ManagementEvent):
    """Promote one or more changes to the head of the queue.

    :arg str pipeline_name: the name of the pipeline
    :arg list change_ids: a list of strings of change ids in the form
        1234,1
    """

    def __init__(self, pipeline_name, change_ids):
        super(PromoteEvent, self).__init__()
        self.pipeline_name = pipeline_name
        self.change_ids = change_ids


class EnqueueEvent(ManagementEvent):
    """Enqueue a change into a pipeline

    :arg TriggerEvent trigger_event: a TriggerEvent describing the
        trigger, pipeline, and change to enqueue
    """

    def __init__(self, trigger_event):
        super(EnqueueEvent, self).__init__()
        self.trigger_event = trigger_event


class ResultEvent(object):
    """An event that needs to modify the pipeline state due to a
    result from an external system."""

    pass


class BuildStartedEvent(ResultEvent):
    """A build has started.

    :arg Build build: The build which has started.
    """

    def __init__(self, build):
        self.build = build


class BuildCompletedEvent(ResultEvent):
    """A build has completed

    :arg Build build: The build which has completed.
    """

    def __init__(self, build):
        self.build = build


class MergeCompletedEvent(ResultEvent):
    """A remote merge operation has completed

    :arg BuildSet build_set: The build_set which is ready.
    :arg str zuul_url: The URL of the Zuul Merger.
    :arg bool merged: Whether the merge succeeded (changes with refs).
    :arg bool updated: Whether the repo was updated (changes without refs).
    :arg str commit: The SHA of the merged commit (changes with refs).
    """

    def __init__(self, build_set, zuul_url, merged, updated, commit):
        self.build_set = build_set
        self.zuul_url = zuul_url
        self.merged = merged
        self.updated = updated
        self.commit = commit


def toList(item):
    if not item:
        return []
    if isinstance(item, list):
        return item
    return [item]


class Scheduler(threading.Thread):
    log = logging.getLogger("zuul.Scheduler")

    def __init__(self, config):
        threading.Thread.__init__(self)
        self.daemon = True
        self.wake_event = threading.Event()
        self.layout_lock = threading.Lock()
        self.run_handler_lock = threading.Lock()
        self._pause = False
        self._exit = False
        self._stopped = False
        self.launcher = None
        self.merger = None
        self.connections = dict()
        # Despite triggers being part of the pipeline, there is one trigger set
        # per scheduler. The pipeline handles the trigger filters but since
        # the events are handled by the scheduler itself it needs to handle
        # the loading of the triggers.
        # self.triggers['connection_name'] = triggerObject
        self.triggers = dict()
        self.config = config

        self.trigger_event_queue = Queue.Queue()
        self.result_event_queue = Queue.Queue()
        self.management_event_queue = Queue.Queue()
        self.layout = model.Layout()

        self.zuul_version = zuul_version.version_info.release_string()
        self.last_reconfigured = None

        # A set of reporter configuration keys to action mapping
        self._reporter_actions = {
            'start': 'start_actions',
            'success': 'success_actions',
            'failure': 'failure_actions',
            'merge-failure': 'merge_failure_actions'
        }

    def stop(self):
        self._stopped = True
        self._unloadDrivers()
        self.stopConnections()
        self.wake_event.set()

    def testConfig(self, config_path, connections):
<<<<<<< HEAD
        self.connections = connections
        return self._parseConfig(config_path)
=======
        # Take the list of set up connections directly here rather than with
        # registerConnections as we don't want to do the onLoad event yet.
        return self._parseConfig(config_path, connections)
>>>>>>> a8afa854

    def _parseSkipIf(self, config_job):
        cm = change_matcher
        skip_matchers = []

        for config_skip in config_job.get('skip-if', []):
            nested_matchers = []

            project_regex = config_skip.get('project')
            if project_regex:
                nested_matchers.append(cm.ProjectMatcher(project_regex))

            branch_regex = config_skip.get('branch')
            if branch_regex:
                nested_matchers.append(cm.BranchMatcher(branch_regex))

            file_regexes = toList(config_skip.get('all-files-match-any'))
            if file_regexes:
                file_matchers = [cm.FileMatcher(x) for x in file_regexes]
                all_files_matcher = cm.MatchAllFiles(file_matchers)
                nested_matchers.append(all_files_matcher)

            # All patterns need to match a given skip-if predicate
            skip_matchers.append(cm.MatchAll(nested_matchers))

        if skip_matchers:
            # Any skip-if predicate can be matched to trigger a skip
            return cm.MatchAny(skip_matchers)

    def registerConnections(self, connections, webapp):
        self.connections = connections
        for connection_name, connection in self.connections.items():
            logging.debug("Connection: {0}".format(connection_name))
            connection.registerScheduler(self)
            connection.registerWebapp(webapp)
            connection.onLoad()

    def stopConnections(self):
        for connection_name, connection in self.connections.items():
            connection.onStop()

    def _unloadDrivers(self):
        for trigger in self.triggers.values():
            trigger.stop()
        for pipeline in self.layout.pipelines.values():
            pipeline.source.stop()
<<<<<<< HEAD
            for action in ['start_actions', 'success_actions',
                           'failure_actions', 'merge_failure_actions']:
                for action_reporter in pipeline.__getattribute__(action):
                    action_reporter.reporter.stop()
=======
            for action in self._reporter_actions.values():
                for reporter in pipeline.__getattribute__(action):
                    reporter.stop()
>>>>>>> a8afa854

    def _getDriver(self, dtype, connection_name, driver_config={}):
        # Instantiate a driver such as a trigger, source or reporter
        # TODO(jhesketh): Make this list dynamic or use entrypoints etc.
        # Stevedore was not a good fit here due to the nature of triggers.
        # Specifically we don't want to load a trigger per a pipeline as one
        # trigger can listen to a stream (from gerrit, for example) and the
        # scheduler decides which eventfilter to use. As such we want to load
        # trigger+connection pairs uniquely.
        drivers = {
            'source': {
                'gerrit': 'zuul.source.gerrit:GerritSource',
                'github': 'zuul.source.github:GithubSource',
            },
            'trigger': {
                'gerrit': 'zuul.trigger.gerrit:GerritTrigger',
                'github': 'zuul.trigger.github:GithubTrigger',
                'timer': 'zuul.trigger.timer:TimerTrigger',
                'zuul': 'zuul.trigger.zuultrigger:ZuulTrigger',
            },
            'reporter': {
                'gerrit': 'zuul.reporter.gerrit:GerritReporter',
                'github': 'zuul.reporter.github:GithubReporter',
                'smtp': 'zuul.reporter.smtp:SMTPReporter',
            },
        }

        # TODO(jhesketh): Check the connection_name exists
        if connection_name in self.connections.keys():
            driver_name = self.connections[connection_name].driver_name
            connection = self.connections[connection_name]
        else:
            # In some cases a driver may not be related to a connection. For
            # example, the 'timer' or 'zuul' triggers.
            driver_name = connection_name
            connection = None
        driver = drivers[dtype][driver_name].split(':')
        driver_instance = getattr(
            __import__(driver[0], fromlist=['']), driver[1])(
                driver_config, self, connection
        )

        return driver_instance

    def _getSourceDriver(self, connection_name):
        return self._getDriver('source', connection_name)

    def _getReporterDriver(self, connection_name, driver_config={}):
        return self._getDriver('reporter', connection_name, driver_config)

    def _getTriggerDriver(self, connection_name, driver_config={}):
        return self._getDriver('trigger', connection_name, driver_config)

<<<<<<< HEAD
    def _parseConfig(self, config_path):
=======
    def _parseConfig(self, config_path, connections):
>>>>>>> a8afa854
        layout = model.Layout()
        project_templates = {}

        if config_path:
            config_path = os.path.expanduser(config_path)
            if not os.path.exists(config_path):
                raise Exception("Unable to read layout config file at %s" %
                                config_path)
        config_file = open(config_path)
        data = yaml.load(config_file)

        validator = layoutvalidator.LayoutValidator()
<<<<<<< HEAD
        validator.validate(data, self.connections)
=======
        validator.validate(data, connections)
>>>>>>> a8afa854

        config_env = {}
        for include in data.get('includes', []):
            if 'python-file' in include:
                fn = include['python-file']
                if not os.path.isabs(fn):
                    base = os.path.dirname(os.path.realpath(config_path))
                    fn = os.path.join(base, fn)
                fn = os.path.expanduser(fn)
                execfile(fn, config_env)

        for conf_pipeline in data.get('pipelines', []):
            pipeline = Pipeline(conf_pipeline['name'])
            pipeline.description = conf_pipeline.get('description')
            # TODO(jeblair): remove backwards compatibility:
            pipeline.source = self._getSourceDriver(
                conf_pipeline.get('source', 'gerrit'))
            precedence = model.PRECEDENCE_MAP[conf_pipeline.get('precedence')]
            pipeline.precedence = precedence
            pipeline.failure_message = conf_pipeline.get('failure-message',
                                                         "Build failed.")
            pipeline.merge_failure_message = conf_pipeline.get(
                'merge-failure-message', "Merge Failed.\n\nThis change or one "
                "of its cross-repo dependencies was unable to be "
                "automatically merged with the current state of its "
                "repository. Please rebase the change and upload a new "
                "patchset.")
            pipeline.success_message = conf_pipeline.get('success-message',
                                                         "Build succeeded.")
            pipeline.footer_message = conf_pipeline.get('footer-message', "")
            pipeline.dequeue_on_new_patchset = conf_pipeline.get(
                'dequeue-on-new-patchset', True)
            pipeline.ignore_dependencies = conf_pipeline.get(
                'ignore-dependencies', False)

            for conf_key, action in self._reporter_actions.items():
                reporter_set = []
                if conf_pipeline.get(conf_key):
                    for reporter_name, params \
<<<<<<< HEAD
                        in conf_pipeline.get(action).items():
                        reporter = self._getReporterDriver(reporter_name,
                                                           params)
                        reporter.setAction(action)
                        action_reporters[action].append(ActionReporter(
                            reporter))
            pipeline.start_actions = action_reporters['start']
            pipeline.success_actions = action_reporters['success']
            pipeline.failure_actions = action_reporters['failure']
            if len(action_reporters['merge-failure']) > 0:
                pipeline.merge_failure_actions = \
                    action_reporters['merge-failure']
            else:
                pipeline.merge_failure_actions = action_reporters['failure']
=======
                        in conf_pipeline.get(conf_key).items():
                        reporter = self._getReporterDriver(reporter_name,
                                                           params)
                        reporter.setAction(conf_key)
                        reporter_set.append(reporter)
                setattr(pipeline, action, reporter_set)

            # If merge-failure actions aren't explicit, use the failure actions
            if not pipeline.merge_failure_actions:
                pipeline.merge_failure_actions = pipeline.failure_actions
>>>>>>> a8afa854

            pipeline.window = conf_pipeline.get('window', 20)
            pipeline.window_floor = conf_pipeline.get('window-floor', 3)
            pipeline.window_increase_type = conf_pipeline.get(
                'window-increase-type', 'linear')
            pipeline.window_increase_factor = conf_pipeline.get(
                'window-increase-factor', 1)
            pipeline.window_decrease_type = conf_pipeline.get(
                'window-decrease-type', 'exponential')
            pipeline.window_decrease_factor = conf_pipeline.get(
                'window-decrease-factor', 2)

            manager = globals()[conf_pipeline['manager']](self, pipeline)
            pipeline.setManager(manager)
            layout.pipelines[conf_pipeline['name']] = pipeline

            if 'require' in conf_pipeline or 'reject' in conf_pipeline:
                require = conf_pipeline.get('require', {})
                reject = conf_pipeline.get('reject', {})
                f = ChangeishFilter(
                    open=require.get('open'),
                    current_patchset=require.get('current-patchset'),
                    statuses=toList(require.get('status')),
                    required_approvals=toList(require.get('approval')),
                    reject_approvals=toList(reject.get('approval'))
                )
                manager.changeish_filters.append(f)

            for trigger_name, trigger_config\
                in conf_pipeline.get('trigger').items():
                if trigger_name not in self.triggers.keys():
                    self.triggers[trigger_name] = \
                        self._getTriggerDriver(trigger_name, trigger_config)

            for trigger_name, trigger in self.triggers.items():
                if trigger_name in conf_pipeline['trigger']:
                    manager.event_filters += trigger.getEventFilters(
                        conf_pipeline['trigger'][trigger_name])

        for project_template in data.get('project-templates', []):
            # Make sure the template only contains valid pipelines
            tpl = dict(
                (pipe_name, project_template.get(pipe_name))
                for pipe_name in layout.pipelines.keys()
                if pipe_name in project_template
            )
            project_templates[project_template.get('name')] = tpl

        for config_job in data.get('jobs', []):
            job = layout.getJob(config_job['name'])
            # Be careful to only set attributes explicitly present on
            # this job, to avoid squashing attributes set by a meta-job.
            m = config_job.get('queue-name', None)
            if m:
                job.queue_name = m
            m = config_job.get('failure-message', None)
            if m:
                job.failure_message = m
            m = config_job.get('success-message', None)
            if m:
                job.success_message = m
            m = config_job.get('failure-pattern', None)
            if m:
                job.failure_pattern = m
            m = config_job.get('success-pattern', None)
            if m:
                job.success_pattern = m
            m = config_job.get('hold-following-changes', False)
            if m:
                job.hold_following_changes = True
            m = config_job.get('voting', None)
            if m is not None:
                job.voting = m
            fname = config_job.get('parameter-function', None)
            if fname:
                func = config_env.get(fname, None)
                if not func:
                    raise Exception("Unable to find function %s" % fname)
                job.parameter_function = func
            branches = toList(config_job.get('branch'))
            if branches:
                job._branches = branches
                job.branches = [re.compile(x) for x in branches]
            files = toList(config_job.get('files'))
            if files:
                job._files = files
                job.files = [re.compile(x) for x in files]
            skip_if_matcher = self._parseSkipIf(config_job)
            if skip_if_matcher:
                job.skip_if_matcher = skip_if_matcher
            swift = toList(config_job.get('swift'))
            if swift:
                for s in swift:
                    job.swift[s['name']] = s

        def add_jobs(job_tree, config_jobs):
            for job in config_jobs:
                if isinstance(job, list):
                    for x in job:
                        add_jobs(job_tree, x)
                if isinstance(job, dict):
                    for parent, children in job.items():
                        parent_job = layout.getJob(parent)
                        parent_tree = job_tree.addJob(parent_job)
                        if parent_tree is None:
                            parent_tree = job_tree.getJobTreeForJob(parent_job)
                        if parent_tree is not None:
                            add_jobs(parent_tree, children)
                if isinstance(job, str):
                    job_tree.addJob(layout.getJob(job))

        for config_project in data.get('projects', []):
            project = Project(config_project['name'])
            shortname = config_project['name'].split('/')[-1]

            raw_requested_templates = config_project.get('template', [])

            requested_templates = []

            # Here we expand the requested templates for any key in the project
            # that is a list to create a "matrix" of jobs for this project.
            for raw_template in raw_requested_templates:
                dimensions = []

                for (k, v) in raw_template.items():
                    if isinstance(v, list):
                        dimensions.append(zip([k] * len(v), v))

                if len(dimensions) == 0:
                    requested_templates.append(raw_template)
                    continue

                for values in itertools.product(*dimensions):
                    template = copy.deepcopy(raw_template)
                    for (k, v) in values:
                        template[k] = v
                    requested_templates.append(template)

            # This is reversed due to the prepend operation below, so
            # the ultimate order is templates (in order) followed by
            # statically defined jobs.
            for requested_template in reversed(requested_templates):
                # Fetch the template from 'project-templates'
                tpl = project_templates.get(
                    requested_template.get('name'))
                # Expand it with the project context
                requested_template['name'] = shortname
                expanded = deep_format(tpl, requested_template)

                # Finally merge the expansion with whatever has been
                # already defined for this project.  Prepend our new
                # jobs to existing ones (which may have been
                # statically defined or defined by other templates).
                for pipeline in layout.pipelines.values():
                    if pipeline.name in expanded:
                        config_project.update(
                            {pipeline.name: expanded[pipeline.name] +
                             config_project.get(pipeline.name, [])})

            layout.projects[config_project['name']] = project
            mode = config_project.get('merge-mode', 'merge-resolve')
            project.merge_mode = model.MERGER_MAP[mode]
            for pipeline in layout.pipelines.values():
                if pipeline.name in config_project:
                    job_tree = pipeline.addProject(project)
                    config_jobs = config_project[pipeline.name]
                    add_jobs(job_tree, config_jobs)

        # All jobs should be defined at this point, get rid of
        # metajobs so that getJob isn't doing anything weird.
        layout.metajobs = []

        for pipeline in layout.pipelines.values():
            pipeline.manager._postConfig(layout)

        return layout

    def setLauncher(self, launcher):
        self.launcher = launcher

    def setMerger(self, merger):
        self.merger = merger

    def getProject(self, name, create_foreign=False):
        self.layout_lock.acquire()
        p = None
        try:
            p = self.layout.projects.get(name)
            if p is None and create_foreign:
                self.log.info("Registering foreign project: %s" % name)
                p = Project(name, foreign=True)
                self.layout.projects[name] = p
        finally:
            self.layout_lock.release()
        return p

    def addEvent(self, event):
        self.log.debug("Adding trigger event: %s" % event)
        try:
            if statsd:
                statsd.incr('gerrit.event.%s' % event.type)
        except:
            self.log.exception("Exception reporting event stats")
        self.trigger_event_queue.put(event)
        self.wake_event.set()
        self.log.debug("Done adding trigger event: %s" % event)

    def onBuildStarted(self, build):
        self.log.debug("Adding start event for build: %s" % build)
        build.start_time = time.time()
        try:
            if statsd and build.pipeline:
                jobname = build.job.name.replace('.', '_')
                key = 'zuul.pipeline.%s.job.%s.wait_time' % (
                    build.pipeline.name, jobname)
                dt = int((build.start_time - build.launch_time) * 1000)
                statsd.timing(key, dt)
                statsd.incr(key)
        except:
            self.log.exception("Exception reporting runtime stats")
        event = BuildStartedEvent(build)
        self.result_event_queue.put(event)
        self.wake_event.set()
        self.log.debug("Done adding start event for build: %s" % build)

    def onBuildCompleted(self, build, result):
        self.log.debug("Adding complete event for build: %s result: %s" % (
            build, result))
        build.end_time = time.time()
        # Note, as soon as the result is set, other threads may act
        # upon this, even though the event hasn't been fully
        # processed.  Ensure that any other data from the event (eg,
        # timing) is recorded before setting the result.
        build.result = result
        try:
            if statsd and build.pipeline:
                jobname = build.job.name.replace('.', '_')
                key = 'zuul.pipeline.%s.all_jobs' % build.pipeline.name
                statsd.incr(key)
                for label in build.node_labels:
                    # Jenkins includes the node name in its list of labels, so
                    # we filter it out here, since that is not statistically
                    # interesting.
                    if label == build.node_name:
                        continue
                    dt = int((build.start_time - build.launch_time) * 1000)
                    key = 'zuul.node_type.%s.job.%s.wait_time' % (
                        label, jobname)
                    statsd.timing(key, dt)
                    statsd.incr(key)
                key = 'zuul.pipeline.%s.job.%s.%s' % (build.pipeline.name,
                                                      jobname, build.result)
                if build.result in ['SUCCESS', 'FAILURE'] and build.start_time:
                    dt = int((build.end_time - build.start_time) * 1000)
                    statsd.timing(key, dt)
                statsd.incr(key)
        except:
            self.log.exception("Exception reporting runtime stats")
        event = BuildCompletedEvent(build)
        self.result_event_queue.put(event)
        self.wake_event.set()
        self.log.debug("Done adding complete event for build: %s" % build)

    def onMergeCompleted(self, build_set, zuul_url, merged, updated, commit):
        self.log.debug("Adding merge complete event for build set: %s" %
                       build_set)
        event = MergeCompletedEvent(build_set, zuul_url,
                                    merged, updated, commit)
        self.result_event_queue.put(event)
        self.wake_event.set()

    def reconfigure(self, config):
        self.log.debug("Prepare to reconfigure")
        event = ReconfigureEvent(config)
        self.management_event_queue.put(event)
        self.wake_event.set()
        self.log.debug("Waiting for reconfiguration")
        event.wait()
        self.log.debug("Reconfiguration complete")
        self.last_reconfigured = int(time.time())

    def promote(self, pipeline_name, change_ids):
        event = PromoteEvent(pipeline_name, change_ids)
        self.management_event_queue.put(event)
        self.wake_event.set()
        self.log.debug("Waiting for promotion")
        event.wait()
        self.log.debug("Promotion complete")

    def enqueue(self, trigger_event):
        event = EnqueueEvent(trigger_event)
        self.management_event_queue.put(event)
        self.wake_event.set()
        self.log.debug("Waiting for enqueue")
        event.wait()
        self.log.debug("Enqueue complete")

    def exit(self):
        self.log.debug("Prepare to exit")
        self._pause = True
        self._exit = True
        self.wake_event.set()
        self.log.debug("Waiting for exit")

    def _get_queue_pickle_file(self):
        if self.config.has_option('zuul', 'state_dir'):
            state_dir = os.path.expanduser(self.config.get('zuul',
                                                           'state_dir'))
        else:
            state_dir = '/var/lib/zuul'
        return os.path.join(state_dir, 'queue.pickle')

    def _save_queue(self):
        pickle_file = self._get_queue_pickle_file()
        events = []
        while not self.trigger_event_queue.empty():
            events.append(self.trigger_event_queue.get())
        self.log.debug("Queue length is %s" % len(events))
        if events:
            self.log.debug("Saving queue")
            pickle.dump(events, open(pickle_file, 'wb'))

    def _load_queue(self):
        pickle_file = self._get_queue_pickle_file()
        if os.path.exists(pickle_file):
            self.log.debug("Loading queue")
            events = pickle.load(open(pickle_file, 'rb'))
            self.log.debug("Queue length is %s" % len(events))
            for event in events:
                self.trigger_event_queue.put(event)
        else:
            self.log.debug("No queue file found")

    def _delete_queue(self):
        pickle_file = self._get_queue_pickle_file()
        if os.path.exists(pickle_file):
            self.log.debug("Deleting saved queue")
            os.unlink(pickle_file)

    def resume(self):
        try:
            self._load_queue()
        except:
            self.log.exception("Unable to load queue")
        try:
            self._delete_queue()
        except:
            self.log.exception("Unable to delete saved queue")
        self.log.debug("Resuming queue processing")
        self.wake_event.set()

    def _doPauseEvent(self):
        if self._exit:
            self.log.debug("Exiting")
            self._save_queue()
            os._exit(0)

    def _doReconfigureEvent(self, event):
        # This is called in the scheduler loop after another thread submits
        # a request
        self.layout_lock.acquire()
        self.config = event.config
        try:
            self.log.debug("Performing reconfiguration")
            self._unloadDrivers()
            layout = self._parseConfig(
                self.config.get('zuul', 'layout_config'), self.connections)
            for name, new_pipeline in layout.pipelines.items():
                old_pipeline = self.layout.pipelines.get(name)
                if not old_pipeline:
                    if self.layout.pipelines:
                        # Don't emit this warning on startup
                        self.log.warning("No old pipeline matching %s found "
                                         "when reconfiguring" % name)
                    continue
                self.log.debug("Re-enqueueing changes for pipeline %s" % name)
                items_to_remove = []
                builds_to_cancel = []
                last_head = None
                for shared_queue in old_pipeline.queues:
                    for item in shared_queue.queue:
                        if not item.item_ahead:
                            last_head = item
                        item.item_ahead = None
                        item.items_behind = []
                        item.pipeline = None
                        item.queue = None
                        project_name = item.change.project.name
                        item.change.project = layout.projects.get(project_name)
                        if not item.change.project:
                            self.log.debug("Project %s not defined, "
                                           "re-instantiating as foreign" %
                                           project_name)
                            project = Project(project_name, foreign=True)
                            layout.projects[project_name] = project
                            item.change.project = project
                        item_jobs = new_pipeline.getJobs(item)
                        for build in item.current_build_set.getBuilds():
                            job = layout.jobs.get(build.job.name)
                            if job and job in item_jobs:
                                build.job = job
                            else:
                                item.removeBuild(build)
                                builds_to_cancel.append(build)
                        if not new_pipeline.manager.reEnqueueItem(item,
                                                                  last_head):
                            items_to_remove.append(item)
                for item in items_to_remove:
                    for build in item.current_build_set.getBuilds():
                        builds_to_cancel.append(build)
                for build in builds_to_cancel:
                    self.log.warning(
                        "Canceling build %s during reconfiguration" % (build,))
                    try:
                        self.launcher.cancel(build)
                    except Exception:
                        self.log.exception(
                            "Exception while canceling build %s "
                            "for change %s" % (build, item.change))
            self.layout = layout
            self.maintainTriggerCache()
            for trigger in self.triggers.values():
                trigger.postConfig()
            for pipeline in self.layout.pipelines.values():
                pipeline.source.postConfig()
<<<<<<< HEAD
                for action in ['start_actions', 'success_actions',
                               'failure_actions', 'merge_failure_actions']:
                    for action_reporter in pipeline.__getattribute__(action):
                        action_reporter.reporter.postConfig()
=======
                for action in self._reporter_actions.values():
                    for reporter in pipeline.__getattribute__(action):
                        reporter.postConfig()
>>>>>>> a8afa854
            if statsd:
                try:
                    for pipeline in self.layout.pipelines.values():
                        items = len(pipeline.getAllItems())
                        # stats.gauges.zuul.pipeline.NAME.current_changes
                        key = 'zuul.pipeline.%s' % pipeline.name
                        statsd.gauge(key + '.current_changes', items)
                except Exception:
                    self.log.exception("Exception reporting initial "
                                       "pipeline stats:")
        finally:
            self.layout_lock.release()

    def _doPromoteEvent(self, event):
        pipeline = self.layout.pipelines[event.pipeline_name]
        change_ids = [c.split(',') for c in event.change_ids]
        items_to_enqueue = []
        change_queue = None
        for shared_queue in pipeline.queues:
            if change_queue:
                break
            for item in shared_queue.queue:
                if (item.change.number == change_ids[0][0] and
                        item.change.patchset == change_ids[0][1]):
                    change_queue = shared_queue
                    break
        if not change_queue:
            raise Exception("Unable to find shared change queue for %s" %
                            event.change_ids[0])
        for number, patchset in change_ids:
            found = False
            for item in change_queue.queue:
                if (item.change.number == number and
                        item.change.patchset == patchset):
                    found = True
                    items_to_enqueue.append(item)
                    break
            if not found:
                raise Exception("Unable to find %s,%s in queue %s" %
                                (number, patchset, change_queue))
        for item in change_queue.queue[:]:
            if item not in items_to_enqueue:
                items_to_enqueue.append(item)
            pipeline.manager.cancelJobs(item)
            pipeline.manager.dequeueItem(item)
        for item in items_to_enqueue:
            pipeline.manager.addChange(
                item.change,
                enqueue_time=item.enqueue_time,
                quiet=True,
                ignore_requirements=True)

    def _doEnqueueEvent(self, event):
        project = self.layout.projects.get(event.project_name)
        pipeline = self.layout.pipelines[event.forced_pipeline]
        change = pipeline.source.getChange(event, project)
        self.log.debug("Event %s for change %s was directly assigned "
                       "to pipeline %s" % (event, change, self))
        self.log.info("Adding %s, %s to %s" %
                      (project, change, pipeline))
        pipeline.manager.addChange(change, ignore_requirements=True)

    def _areAllBuildsComplete(self):
        self.log.debug("Checking if all builds are complete")
        waiting = False
        if self.merger.areMergesOutstanding():
            waiting = True
        for pipeline in self.layout.pipelines.values():
            for item in pipeline.getAllItems():
                for build in item.current_build_set.getBuilds():
                    if build.result is None:
                        self.log.debug("%s waiting on %s" %
                                       (pipeline.manager, build))
                        waiting = True
        if not waiting:
            self.log.debug("All builds are complete")
            return True
        self.log.debug("All builds are not complete")
        return False

    def run(self):
        if statsd:
            self.log.debug("Statsd enabled")
        else:
            self.log.debug("Statsd disabled because python statsd "
                           "package not found")
        while True:
            self.log.debug("Run handler sleeping")
            self.wake_event.wait()
            self.wake_event.clear()
            if self._stopped:
                self.log.debug("Run handler stopping")
                return
            self.log.debug("Run handler awake")
            self.run_handler_lock.acquire()
            try:
                while not self.management_event_queue.empty():
                    self.process_management_queue()

                # Give result events priority -- they let us stop builds,
                # whereas trigger evensts cause us to launch builds.
                while not self.result_event_queue.empty():
                    self.process_result_queue()

                if not self._pause:
                    while not self.trigger_event_queue.empty():
                        self.process_event_queue()

                if self._pause and self._areAllBuildsComplete():
                    self._doPauseEvent()

                for pipeline in self.layout.pipelines.values():
                    while pipeline.manager.processQueue():
                        pass

            except Exception:
                self.log.exception("Exception in run handler:")
                # There may still be more events to process
                self.wake_event.set()
            finally:
                self.run_handler_lock.release()

    def maintainTriggerCache(self):
        relevant = set()
        for pipeline in self.layout.pipelines.values():
            self.log.debug("Start maintain trigger cache for: %s" % pipeline)
            for item in pipeline.getAllItems():
                relevant.add(item.change)
                relevant.update(item.change.getRelatedChanges())
            pipeline.source.maintainCache(relevant)
            self.log.debug("End maintain trigger cache for: %s" % pipeline)
        self.log.debug("Trigger cache size: %s" % len(relevant))

    def process_event_queue(self):
        self.log.debug("Fetching trigger event")
        event = self.trigger_event_queue.get()
        self.log.debug("Processing trigger event %s" % event)
        try:
            project = self.layout.projects.get(event.project_name)

            for pipeline in self.layout.pipelines.values():
                # Get the change even if the project is unknown to us for the
                # use of updating the cache if there is another change
                # depending on this foreign one.
<<<<<<< HEAD
                change = pipeline.source.getChange(event, project)
=======
                try:
                    change = pipeline.source.getChange(event, project)
                except exceptions.ChangeNotFound as e:
                    self.log.debug("Unable to get change %s from source %s. "
                                   "(most likely looking for a change from "
                                   "another connection trigger)",
                                   e.change, pipeline.source)
                    continue
>>>>>>> a8afa854
                if not project or project.foreign:
                    self.log.debug("Project %s not found" % event.project_name)
                    continue
                if event.type == 'patchset-created':
                    pipeline.manager.removeOldVersionsOfChange(change)
                elif event.type == 'change-abandoned':
                    pipeline.manager.removeAbandonedChange(change)
                if pipeline.manager.eventMatches(event, change):
                    self.log.info("Adding %s, %s to %s" %
                                  (project, change, pipeline))
                    pipeline.manager.addChange(change)
        finally:
            self.trigger_event_queue.task_done()

    def process_management_queue(self):
        self.log.debug("Fetching management event")
        event = self.management_event_queue.get()
        self.log.debug("Processing management event %s" % event)
        try:
            if isinstance(event, ReconfigureEvent):
                self._doReconfigureEvent(event)
            elif isinstance(event, PromoteEvent):
                self._doPromoteEvent(event)
            elif isinstance(event, EnqueueEvent):
                self._doEnqueueEvent(event.trigger_event)
            else:
                self.log.error("Unable to handle event %s" % event)
            event.done()
        except Exception as e:
            event.exception(e, sys.exc_info()[2])
        self.management_event_queue.task_done()

    def process_result_queue(self):
        self.log.debug("Fetching result event")
        event = self.result_event_queue.get()
        self.log.debug("Processing result event %s" % event)
        try:
            if isinstance(event, BuildStartedEvent):
                self._doBuildStartedEvent(event)
            elif isinstance(event, BuildCompletedEvent):
                self._doBuildCompletedEvent(event)
            elif isinstance(event, MergeCompletedEvent):
                self._doMergeCompletedEvent(event)
            else:
                self.log.error("Unable to handle event %s" % event)
        finally:
            self.result_event_queue.task_done()

    def _doBuildStartedEvent(self, event):
        build = event.build
        if build.build_set is not build.build_set.item.current_build_set:
            self.log.warning("Build %s is not in the current build set" %
                             (build,))
            return
        pipeline = build.build_set.item.pipeline
        if not pipeline:
            self.log.warning("Build %s is not associated with a pipeline" %
                             (build,))
            return
        pipeline.manager.onBuildStarted(event.build)

    def _doBuildCompletedEvent(self, event):
        build = event.build
        if build.build_set is not build.build_set.item.current_build_set:
            self.log.warning("Build %s is not in the current build set" %
                             (build,))
            return
        pipeline = build.build_set.item.pipeline
        if not pipeline:
            self.log.warning("Build %s is not associated with a pipeline" %
                             (build,))
            return
        pipeline.manager.onBuildCompleted(event.build)

    def _doMergeCompletedEvent(self, event):
        build_set = event.build_set
        if build_set is not build_set.item.current_build_set:
            self.log.warning("Build set %s is not current" % (build_set,))
            return
        pipeline = build_set.item.pipeline
        if not pipeline:
            self.log.warning("Build set %s is not associated with a pipeline" %
                             (build_set,))
            return
        pipeline.manager.onMergeCompleted(event)

    def formatStatusJSON(self):
        data = {}

        data['zuul_version'] = self.zuul_version

        if self._pause:
            ret = '<p><b>Queue only mode:</b> preparing to '
            if self._exit:
                ret += 'exit'
            ret += ', queue length: %s' % self.trigger_event_queue.qsize()
            ret += '</p>'
            data['message'] = ret

        data['trigger_event_queue'] = {}
        data['trigger_event_queue']['length'] = \
            self.trigger_event_queue.qsize()
        data['result_event_queue'] = {}
        data['result_event_queue']['length'] = \
            self.result_event_queue.qsize()

        if self.last_reconfigured:
            data['last_reconfigured'] = self.last_reconfigured * 1000

        pipelines = []
        data['pipelines'] = pipelines
        for pipeline in self.layout.pipelines.values():
            pipelines.append(pipeline.formatStatusJSON())
        return json.dumps(data)


class BasePipelineManager(object):
    log = logging.getLogger("zuul.BasePipelineManager")

    def __init__(self, sched, pipeline):
        self.sched = sched
        self.pipeline = pipeline
        self.event_filters = []
        self.changeish_filters = []

    def __str__(self):
        return "<%s %s>" % (self.__class__.__name__, self.pipeline.name)

    def _postConfig(self, layout):
        self.log.info("Configured Pipeline Manager %s" % self.pipeline.name)
        self.log.info("  Source: %s" % self.pipeline.source)
        self.log.info("  Requirements:")
        for f in self.changeish_filters:
            self.log.info("    %s" % f)
        self.log.info("  Events:")
        for e in self.event_filters:
            self.log.info("    %s" % e)
        self.log.info("  Projects:")

        def log_jobs(tree, indent=0):
            istr = '    ' + ' ' * indent
            if tree.job:
                efilters = ''
                for b in tree.job._branches:
                    efilters += str(b)
                for f in tree.job._files:
                    efilters += str(f)
                if tree.job.skip_if_matcher:
                    efilters += str(tree.job.skip_if_matcher)
                if efilters:
                    efilters = ' ' + efilters
                hold = ''
                if tree.job.hold_following_changes:
                    hold = ' [hold]'
                voting = ''
                if not tree.job.voting:
                    voting = ' [nonvoting]'
                self.log.info("%s%s%s%s%s" % (istr, repr(tree.job),
                                              efilters, hold, voting))
            for x in tree.job_trees:
                log_jobs(x, indent + 2)

        for p in layout.projects.values():
            tree = self.pipeline.getJobTree(p)
            if tree:
                self.log.info("    %s" % p)
                log_jobs(tree)
        self.log.info("  On start:")
        self.log.info("    %s" % self.pipeline.start_actions)
        self.log.info("  On success:")
        self.log.info("    %s" % self.pipeline.success_actions)
        self.log.info("  On failure:")
        self.log.info("    %s" % self.pipeline.failure_actions)
        self.log.info("  On merge-failure:")
        self.log.info("    %s" % self.pipeline.merge_failure_actions)

    def getSubmitAllowNeeds(self):
        # Get a list of code review labels that are allowed to be
        # "needed" in the submit records for a change, with respect
        # to this queue.  In other words, the list of review labels
        # this queue itself is likely to set before submitting.
        allow_needs = set()
        for action_reporter in self.pipeline.success_actions:
            allow_needs.update(action_reporter.getSubmitAllowNeeds())
        return allow_needs

    def eventMatches(self, event, change):
        if event.forced_pipeline:
            if event.forced_pipeline == self.pipeline.name:
                self.log.debug("Event %s for change %s was directly assigned "
                               "to pipeline %s" % (event, change, self))
                return True
            else:
                return False
        for ef in self.event_filters:
            if ef.matches(event, change):
                self.log.debug("Event %s for change %s matched %s "
                               "in pipeline %s" % (event, change, ef, self))
                return True
        return False

    def isChangeAlreadyInPipeline(self, change):
        # Checks live items in the pipeline
        for item in self.pipeline.getAllItems():
            if item.live and change.equals(item.change):
                return True
        return False

    def isChangeAlreadyInQueue(self, change, change_queue):
        # Checks any item in the specified change queue
        for item in change_queue.queue:
            if change.equals(item.change):
                return True
        return False

    def reportStart(self, item):
        try:
            self.log.info("Reporting start, action %s item %s" %
                          (self.pipeline.start_actions, item))
            ret = self.sendReport(self.pipeline.start_actions,
                                  self.pipeline.source, item)
            if ret:
                self.log.error("Reporting item start %s received: %s" %
                               (item, ret))
        except:
            self.log.exception("Exception while reporting start:")

    def sendReport(self, action_reporters, source, item,
                   message=None):
        """Sends the built message off to configured reporters.

        Takes the action_reporters, item, message and extra options and
        sends them to the pluggable reporters.
        """
        report_errors = []
        if len(action_reporters) > 0:
<<<<<<< HEAD
            for action_reporter in action_reporters:
                ret = action_reporter.report(source, self.pipeline, item)
=======
            for reporter in action_reporters:
                ret = reporter.report(source, self.pipeline, item)
>>>>>>> a8afa854
                if ret:
                    report_errors.append(ret)
            if len(report_errors) == 0:
                return
        return report_errors

    def isChangeReadyToBeEnqueued(self, change):
        return True

    def enqueueChangesAhead(self, change, quiet, ignore_requirements,
                            change_queue):
        return True

    def enqueueChangesBehind(self, change, quiet, ignore_requirements,
                             change_queue):
        return True

    def checkForChangesNeededBy(self, change, change_queue):
        return True

    def getFailingDependentItems(self, item):
        return None

    def getDependentItems(self, item):
        orig_item = item
        items = []
        while item.item_ahead:
            items.append(item.item_ahead)
            item = item.item_ahead
        self.log.info("Change %s depends on changes %s" %
                      (orig_item.change,
                       [x.change for x in items]))
        return items

    def getItemForChange(self, change):
        for item in self.pipeline.getAllItems():
            if item.change.equals(change):
                return item
        return None

    def findOldVersionOfChangeAlreadyInQueue(self, change):
        for item in self.pipeline.getAllItems():
            if not item.live:
                continue
            if change.isUpdateOf(item.change):
                return item
        return None

    def removeOldVersionsOfChange(self, change):
        if not self.pipeline.dequeue_on_new_patchset:
            return
        old_item = self.findOldVersionOfChangeAlreadyInQueue(change)
        if old_item:
            self.log.debug("Change %s is a new version of %s, removing %s" %
                           (change, old_item.change, old_item))
            self.removeItem(old_item)

    def removeAbandonedChange(self, change):
        self.log.debug("Change %s abandoned, removing." % change)
        for item in self.pipeline.getAllItems():
            if not item.live:
                continue
            if item.change.equals(change):
                self.removeItem(item)

    def reEnqueueItem(self, item, last_head):
        with self.getChangeQueue(item.change, last_head.queue) as change_queue:
            if change_queue:
                self.log.debug("Re-enqueing change %s in queue %s" %
                               (item.change, change_queue))
                change_queue.enqueueItem(item)

                # Re-set build results in case any new jobs have been
                # added to the tree.
                for build in item.current_build_set.getBuilds():
                    if build.result:
                        self.pipeline.setResult(item, build)
                # Similarly, reset the item state.
                if item.current_build_set.unable_to_merge:
                    self.pipeline.setUnableToMerge(item)
                if item.dequeued_needing_change:
                    self.pipeline.setDequeuedNeedingChange(item)

                self.reportStats(item)
                return True
            else:
                self.log.error("Unable to find change queue for project %s" %
                               item.change.project)
                return False

    def addChange(self, change, quiet=False, enqueue_time=None,
                  ignore_requirements=False, live=True,
                  change_queue=None):
        self.log.debug("Considering adding change %s" % change)

        # If we are adding a live change, check if it's a live item
        # anywhere in the pipeline.  Otherwise, we will perform the
        # duplicate check below on the specific change_queue.
        if live and self.isChangeAlreadyInPipeline(change):
            self.log.debug("Change %s is already in pipeline, "
                           "ignoring" % change)
            return True

        if not self.isChangeReadyToBeEnqueued(change):
            self.log.debug("Change %s is not ready to be enqueued, ignoring" %
                           change)
            return False

        if not ignore_requirements:
            for f in self.changeish_filters:
                if not f.matches(change):
                    self.log.debug("Change %s does not match pipeline "
                                   "requirement %s" % (change, f))
                    return False

        with self.getChangeQueue(change, change_queue) as change_queue:
            if not change_queue:
                self.log.debug("Unable to find change queue for "
                               "change %s in project %s" %
                               (change, change.project))
                return False

            if not self.enqueueChangesAhead(change, quiet, ignore_requirements,
                                            change_queue):
                self.log.debug("Failed to enqueue changes "
                               "ahead of %s" % change)
                return False

            if self.isChangeAlreadyInQueue(change, change_queue):
                self.log.debug("Change %s is already in queue, "
                               "ignoring" % change)
                return True

            self.log.debug("Adding change %s to queue %s" %
                           (change, change_queue))
            item = change_queue.enqueueChange(change)
            if enqueue_time:
                item.enqueue_time = enqueue_time
            item.live = live
            self.reportStats(item)
            if not quiet:
                if len(self.pipeline.start_actions) > 0:
                    self.reportStart(item)
            self.enqueueChangesBehind(change, quiet, ignore_requirements,
                                      change_queue)
            for trigger in self.sched.triggers.values():
                trigger.onChangeEnqueued(item.change, self.pipeline)
            return True

    def dequeueItem(self, item):
        self.log.debug("Removing change %s from queue" % item.change)
        item.queue.dequeueItem(item)

    def removeItem(self, item):
        # Remove an item from the queue, probably because it has been
        # superseded by another change.
        self.log.debug("Canceling builds behind change: %s "
                       "because it is being removed." % item.change)
        self.cancelJobs(item)
        self.dequeueItem(item)
        self.reportStats(item)

    def _makeMergerItem(self, item):
        # Create a dictionary with all info about the item needed by
        # the merger.
        number = None
        patchset = None
        oldrev = None
        newrev = None
        if hasattr(item.change, 'number'):
            number = item.change.number
            patchset = item.change.patchset
        elif hasattr(item.change, 'newrev'):
            oldrev = item.change.oldrev
            newrev = item.change.newrev
        connection_name = self.pipeline.source.connection.connection_name
        return dict(project=item.change.project.name,
                    url=self.pipeline.source.getGitUrl(
                        item.change.project),
                    connection_name=connection_name,
                    merge_mode=item.change.project.merge_mode,
                    refspec=item.change.refspec,
                    branch=item.change.branch,
                    ref=item.current_build_set.ref,
                    number=number,
                    patchset=patchset,
                    oldrev=oldrev,
                    newrev=newrev,
                    )

    def prepareRef(self, item):
        # Returns True if the ref is ready, false otherwise
        build_set = item.current_build_set
        if build_set.merge_state == build_set.COMPLETE:
            return True
        if build_set.merge_state == build_set.PENDING:
            return False
        build_set.merge_state = build_set.PENDING
        ref = build_set.ref
        if hasattr(item.change, 'refspec') and not ref:
            self.log.debug("Preparing ref for: %s" % item.change)
            item.current_build_set.setConfiguration()
            dependent_items = self.getDependentItems(item)
            dependent_items.reverse()
            all_items = dependent_items + [item]
            merger_items = map(self._makeMergerItem, all_items)
            self.sched.merger.mergeChanges(merger_items,
                                           item.current_build_set,
                                           self.pipeline.precedence)
        else:
            self.log.debug("Preparing update repo for: %s" % item.change)
            url = self.pipeline.source.getGitUrl(item.change.project)
            self.sched.merger.updateRepo(item.change.project.name,
                                         url, build_set,
                                         self.pipeline.precedence)
        return False

    def _launchJobs(self, item, jobs):
        self.log.debug("Launching jobs for change %s" % item.change)
        dependent_items = self.getDependentItems(item)
        for job in jobs:
            self.log.debug("Found job %s for change %s" % (job, item.change))
            try:
                build = self.sched.launcher.launch(job, item,
                                                   self.pipeline,
                                                   dependent_items)
                self.log.debug("Adding build %s of job %s to item %s" %
                               (build, job, item))
                item.addBuild(build)
            except:
                self.log.exception("Exception while launching job %s "
                                   "for change %s:" % (job, item.change))

    def launchJobs(self, item):
        jobs = self.pipeline.findJobsToRun(item)
        if jobs:
            self._launchJobs(item, jobs)

    def cancelJobs(self, item, prime=True):
        self.log.debug("Cancel jobs for change %s" % item.change)
        canceled = False
        old_build_set = item.current_build_set
        if prime and item.current_build_set.ref:
            item.resetAllBuilds()
        for build in old_build_set.getBuilds():
            try:
                self.sched.launcher.cancel(build)
            except:
                self.log.exception("Exception while canceling build %s "
                                   "for change %s" % (build, item.change))
            build.result = 'CANCELED'
            canceled = True
        self.updateBuildDescriptions(old_build_set)
        for item_behind in item.items_behind:
            self.log.debug("Canceling jobs for change %s, behind change %s" %
                           (item_behind.change, item.change))
            if self.cancelJobs(item_behind, prime=prime):
                canceled = True
        return canceled

    def _processOneItem(self, item, nnfi):
        changed = False
        item_ahead = item.item_ahead
        if item_ahead and (not item_ahead.live):
            item_ahead = None
        change_queue = item.queue
        failing_reasons = []  # Reasons this item is failing

        if self.checkForChangesNeededBy(item.change, change_queue) is not True:
            # It's not okay to enqueue this change, we should remove it.
            self.log.info("Dequeuing change %s because "
                          "it can no longer merge" % item.change)
            self.cancelJobs(item)
            self.dequeueItem(item)
            self.pipeline.setDequeuedNeedingChange(item)
            if item.live:
                try:
                    self.reportItem(item)
                except exceptions.MergeFailure:
                    pass
            return (True, nnfi)
        dep_items = self.getFailingDependentItems(item)
        actionable = change_queue.isActionable(item)
        item.active = actionable
        ready = False
        if dep_items:
            failing_reasons.append('a needed change is failing')
            self.cancelJobs(item, prime=False)
        else:
            item_ahead_merged = False
            if (item_ahead and item_ahead.change.is_merged):
                item_ahead_merged = True
            if (item_ahead != nnfi and not item_ahead_merged):
                # Our current base is different than what we expected,
                # and it's not because our current base merged.  Something
                # ahead must have failed.
                self.log.info("Resetting builds for change %s because the "
                              "item ahead, %s, is not the nearest non-failing "
                              "item, %s" % (item.change, item_ahead, nnfi))
                change_queue.moveItem(item, nnfi)
                changed = True
                self.cancelJobs(item)
            if actionable:
                ready = self.prepareRef(item)
                if item.current_build_set.unable_to_merge:
                    failing_reasons.append("it has a merge conflict")
                    ready = False
        if actionable and ready and self.launchJobs(item):
            changed = True
        if self.pipeline.didAnyJobFail(item):
            failing_reasons.append("at least one job failed")
        if (not item.live) and (not item.items_behind):
            failing_reasons.append("is a non-live item with no items behind")
            self.dequeueItem(item)
            changed = True
        if ((not item_ahead) and self.pipeline.areAllJobsComplete(item)
            and item.live):
            try:
                self.reportItem(item)
            except exceptions.MergeFailure:
                failing_reasons.append("it did not merge")
                for item_behind in item.items_behind:
                    self.log.info("Resetting builds for change %s because the "
                                  "item ahead, %s, failed to merge" %
                                  (item_behind.change, item))
                    self.cancelJobs(item_behind)
            self.dequeueItem(item)
            changed = True
        elif not failing_reasons and item.live:
            nnfi = item
        item.current_build_set.failing_reasons = failing_reasons
        if failing_reasons:
            self.log.debug("%s is a failing item because %s" %
                           (item, failing_reasons))
        return (changed, nnfi)

    def processQueue(self):
        # Do whatever needs to be done for each change in the queue
        self.log.debug("Starting queue processor: %s" % self.pipeline.name)
        changed = False
        for queue in self.pipeline.queues:
            queue_changed = False
            nnfi = None  # Nearest non-failing item
            for item in queue.queue[:]:
                item_changed, nnfi = self._processOneItem(
                    item, nnfi)
                if item_changed:
                    queue_changed = True
                self.reportStats(item)
            if queue_changed:
                changed = True
                status = ''
                for item in queue.queue:
                    status += item.formatStatus()
                if status:
                    self.log.debug("Queue %s status is now:\n %s" %
                                   (queue.name, status))
        self.log.debug("Finished queue processor: %s (changed: %s)" %
                       (self.pipeline.name, changed))
        return changed

    def updateBuildDescriptions(self, build_set):
        for build in build_set.getBuilds():
            desc = self.formatDescription(build)
            self.sched.launcher.setBuildDescription(build, desc)

        if build_set.previous_build_set:
            for build in build_set.previous_build_set.getBuilds():
                desc = self.formatDescription(build)
                self.sched.launcher.setBuildDescription(build, desc)

    def onBuildStarted(self, build):
        self.log.debug("Build %s started" % build)
        return True

    def onBuildCompleted(self, build):
        self.log.debug("Build %s completed" % build)
        item = build.build_set.item

        self.pipeline.setResult(item, build)
        self.log.debug("Item %s status is now:\n %s" %
                       (item, item.formatStatus()))
        return True

    def onMergeCompleted(self, event):
        build_set = event.build_set
        item = build_set.item
        build_set.merge_state = build_set.COMPLETE
        build_set.zuul_url = event.zuul_url
        if event.merged:
            build_set.commit = event.commit
        elif event.updated:
            build_set.commit = item.change.newrev
        if not build_set.commit:
            self.log.info("Unable to merge change %s" % item.change)
            self.pipeline.setUnableToMerge(item)

    def reportItem(self, item):
        if not item.reported:
            # _reportItem() returns True if it failed to report.
            item.reported = not self._reportItem(item)
        if self.changes_merge:
            succeeded = self.pipeline.didAllJobsSucceed(item)
            merged = item.reported
            if merged:
                merged = self.pipeline.source.isMerged(item.change,
                                                       item.change.branch)
            self.log.info("Reported change %s status: all-succeeded: %s, "
                          "merged: %s" % (item.change, succeeded, merged))
            change_queue = item.queue
            if not (succeeded and merged):
                self.log.debug("Reported change %s failed tests or failed "
                               "to merge" % (item.change))
                change_queue.decreaseWindowSize()
                self.log.debug("%s window size decreased to %s" %
                               (change_queue, change_queue.window))
                raise exceptions.MergeFailure(
                    "Change %s failed to merge" % item.change)
            else:
                change_queue.increaseWindowSize()
                self.log.debug("%s window size increased to %s" %
                               (change_queue, change_queue.window))

                for trigger in self.sched.triggers.values():
                    trigger.onChangeMerged(item.change, self.pipeline.source)

    def _reportItem(self, item):
        self.log.debug("Reporting change %s" % item.change)
        ret = True  # Means error as returned by trigger.report
        if not self.pipeline.getJobs(item):
            # We don't send empty reports with +1,
            # and the same for -1's (merge failures or transient errors)
            # as they cannot be followed by +1's
            self.log.debug("No jobs for change %s" % item.change)
            actions = []
        elif self.pipeline.didAllJobsSucceed(item):
            self.log.debug("success %s" % (self.pipeline.success_actions))
            actions = self.pipeline.success_actions
            item.setReportedResult('SUCCESS')
        elif not self.pipeline.didMergerSucceed(item):
            actions = self.pipeline.merge_failure_actions
            item.setReportedResult('MERGER_FAILURE')
        else:
            actions = self.pipeline.failure_actions
            item.setReportedResult('FAILURE')
        if actions:
            try:
                self.log.info("Reporting item %s, actions: %s" %
                              (item, actions))
                ret = self.sendReport(actions, self.pipeline.source, item)
                if ret:
                    self.log.error("Reporting item %s received: %s" %
                                   (item, ret))
            except:
                self.log.exception("Exception while reporting:")
                item.setReportedResult('ERROR')
        self.updateBuildDescriptions(item.current_build_set)
        return ret

    def formatDescription(self, build):
        concurrent_changes = ''
        concurrent_builds = ''
        other_builds = ''

        for change in build.build_set.other_changes:
            concurrent_changes += '<li><a href="{change.url}">\
              {change}</a></li>'.format(
                change=change)

        change = build.build_set.item.change

        for build in build.build_set.getBuilds():
            if build.url:
                concurrent_builds += """\
<li>
  <a href="{build.url}">
  {build.job.name} #{build.number}</a>: {build.result}
</li>
""".format(build=build)
            else:
                concurrent_builds += """\
<li>
  {build.job.name}: {build.result}
</li>""".format(build=build)

        if build.build_set.previous_build_set:
            other_build = build.build_set.previous_build_set.getBuild(
                build.job.name)
            if other_build:
                other_builds += """\
<li>
  Preceded by: <a href="{build.url}">
  {build.job.name} #{build.number}</a>
</li>
""".format(build=other_build)

        if build.build_set.next_build_set:
            other_build = build.build_set.next_build_set.getBuild(
                build.job.name)
            if other_build:
                other_builds += """\
<li>
  Succeeded by: <a href="{build.url}">
  {build.job.name} #{build.number}</a>
</li>
""".format(build=other_build)

        result = build.build_set.result

        if hasattr(change, 'number'):
            ret = """\
<p>
  Triggered by change:
    <a href="{change.url}">{change}</a><br/>
  Branch: <b>{change.branch}</b><br/>
  Pipeline: <b>{self.pipeline.name}</b>
</p>"""
        elif hasattr(change, 'ref'):
            ret = """\
<p>
  Triggered by reference:
    {change.ref}</a><br/>
  Old revision: <b>{change.oldrev}</b><br/>
  New revision: <b>{change.newrev}</b><br/>
  Pipeline: <b>{self.pipeline.name}</b>
</p>"""
        else:
            ret = ""

        if concurrent_changes:
            ret += """\
<p>
  Other changes tested concurrently with this change:
  <ul>{concurrent_changes}</ul>
</p>
"""
        if concurrent_builds:
            ret += """\
<p>
  All builds for this change set:
  <ul>{concurrent_builds}</ul>
</p>
"""

        if other_builds:
            ret += """\
<p>
  Other build sets for this change:
  <ul>{other_builds}</ul>
</p>
"""
        if result:
            ret += """\
<p>
  Reported result: <b>{result}</b>
</p>
"""

        ret = ret.format(**locals())
        return ret

    def reportStats(self, item):
        if not statsd:
            return
        try:
            # Update the gauge on enqueue and dequeue, but timers only
            # when dequeing.
            if item.dequeue_time:
                dt = int((item.dequeue_time - item.enqueue_time) * 1000)
            else:
                dt = None
            items = len(self.pipeline.getAllItems())

            # stats.timers.zuul.pipeline.NAME.resident_time
            # stats_counts.zuul.pipeline.NAME.total_changes
            # stats.gauges.zuul.pipeline.NAME.current_changes
            key = 'zuul.pipeline.%s' % self.pipeline.name
            statsd.gauge(key + '.current_changes', items)
            if dt:
                statsd.timing(key + '.resident_time', dt)
                statsd.incr(key + '.total_changes')

            # stats.timers.zuul.pipeline.NAME.ORG.PROJECT.resident_time
            # stats_counts.zuul.pipeline.NAME.ORG.PROJECT.total_changes
            project_name = item.change.project.name.replace('/', '.')
            key += '.%s' % project_name
            if dt:
                statsd.timing(key + '.resident_time', dt)
                statsd.incr(key + '.total_changes')
        except:
            self.log.exception("Exception reporting pipeline stats")


class DynamicChangeQueueContextManager(object):
    def __init__(self, change_queue):
        self.change_queue = change_queue

    def __enter__(self):
        return self.change_queue

    def __exit__(self, etype, value, tb):
        if self.change_queue and not self.change_queue.queue:
            self.change_queue.pipeline.removeQueue(self.change_queue.queue)


class IndependentPipelineManager(BasePipelineManager):
    log = logging.getLogger("zuul.IndependentPipelineManager")
    changes_merge = False

    def _postConfig(self, layout):
        super(IndependentPipelineManager, self)._postConfig(layout)

    def getChangeQueue(self, change, existing=None):
        # creates a new change queue for every change
        if existing:
            return DynamicChangeQueueContextManager(existing)
        if change.project not in self.pipeline.getProjects():
            self.pipeline.addProject(change.project)
        change_queue = ChangeQueue(self.pipeline)
        change_queue.addProject(change.project)
        self.pipeline.addQueue(change_queue)
        self.log.debug("Dynamically created queue %s", change_queue)
        return DynamicChangeQueueContextManager(change_queue)

    def enqueueChangesAhead(self, change, quiet, ignore_requirements,
                            change_queue):
        ret = self.checkForChangesNeededBy(change, change_queue)
        if ret in [True, False]:
            return ret
        self.log.debug("  Changes %s must be merged ahead of %s" %
                       (ret, change))
        for needed_change in ret:
            # This differs from the dependent pipeline by enqueuing
            # changes ahead as "not live", that is, not intended to
            # have jobs run.  Also, pipeline requirements are always
            # ignored (which is safe because the changes are not
            # live).
            r = self.addChange(needed_change, quiet=True,
                               ignore_requirements=True,
                               live=False, change_queue=change_queue)
            if not r:
                return False
        return True

    def checkForChangesNeededBy(self, change, change_queue):
        if self.pipeline.ignore_dependencies:
            return True
        self.log.debug("Checking for changes needed by %s:" % change)
        # Return true if okay to proceed enqueing this change,
        # false if the change should not be enqueued.
        if not hasattr(change, 'needs_changes'):
            self.log.debug("  Changeish does not support dependencies")
            return True
        if not change.needs_changes:
            self.log.debug("  No changes needed")
            return True
        changes_needed = []
        for needed_change in change.needs_changes:
            self.log.debug("  Change %s needs change %s:" % (
                change, needed_change))
            if needed_change.is_merged:
                self.log.debug("  Needed change is merged")
                continue
            if self.isChangeAlreadyInQueue(needed_change, change_queue):
                self.log.debug("  Needed change is already ahead in the queue")
                continue
            self.log.debug("  Change %s is needed" % needed_change)
            if needed_change not in changes_needed:
                changes_needed.append(needed_change)
                continue
            # This differs from the dependent pipeline check in not
            # verifying that the dependent change is mergable.
        if changes_needed:
            return changes_needed
        return True

    def dequeueItem(self, item):
        super(IndependentPipelineManager, self).dequeueItem(item)
        # An independent pipeline manager dynamically removes empty
        # queues
        if not item.queue.queue:
            self.pipeline.removeQueue(item.queue)


class StaticChangeQueueContextManager(object):
    def __init__(self, change_queue):
        self.change_queue = change_queue

    def __enter__(self):
        return self.change_queue

    def __exit__(self, etype, value, tb):
        pass


class DependentPipelineManager(BasePipelineManager):
    log = logging.getLogger("zuul.DependentPipelineManager")
    changes_merge = True

    def __init__(self, *args, **kwargs):
        super(DependentPipelineManager, self).__init__(*args, **kwargs)

    def _postConfig(self, layout):
        super(DependentPipelineManager, self)._postConfig(layout)
        self.buildChangeQueues()

    def buildChangeQueues(self):
        self.log.debug("Building shared change queues")
        change_queues = []

        for project in self.pipeline.getProjects():
            change_queue = ChangeQueue(
                self.pipeline,
                window=self.pipeline.window,
                window_floor=self.pipeline.window_floor,
                window_increase_type=self.pipeline.window_increase_type,
                window_increase_factor=self.pipeline.window_increase_factor,
                window_decrease_type=self.pipeline.window_decrease_type,
                window_decrease_factor=self.pipeline.window_decrease_factor)
            change_queue.addProject(project)
            change_queues.append(change_queue)
            self.log.debug("Created queue: %s" % change_queue)

        # Iterate over all queues trying to combine them, and keep doing
        # so until they can not be combined further.
        last_change_queues = change_queues
        while True:
            new_change_queues = self.combineChangeQueues(last_change_queues)
            if len(last_change_queues) == len(new_change_queues):
                break
            last_change_queues = new_change_queues

        self.log.info("  Shared change queues:")
        for queue in new_change_queues:
            self.pipeline.addQueue(queue)
            self.log.info("    %s containing %s" % (
                queue, queue.generated_name))

    def combineChangeQueues(self, change_queues):
        self.log.debug("Combining shared queues")
        new_change_queues = []
        for a in change_queues:
            merged_a = False
            for b in new_change_queues:
                if not a.getJobs().isdisjoint(b.getJobs()):
                    self.log.debug("Merging queue %s into %s" % (a, b))
                    b.mergeChangeQueue(a)
                    merged_a = True
                    break  # this breaks out of 'for b' and continues 'for a'
            if not merged_a:
                self.log.debug("Keeping queue %s" % (a))
                new_change_queues.append(a)
        return new_change_queues

    def getChangeQueue(self, change, existing=None):
        if existing:
            return StaticChangeQueueContextManager(existing)
        return StaticChangeQueueContextManager(
            self.pipeline.getQueue(change.project))

    def isChangeReadyToBeEnqueued(self, change):
        if not self.pipeline.source.canMerge(change,
                                             self.getSubmitAllowNeeds()):
            self.log.debug("Change %s can not merge, ignoring" % change)
            return False
        return True

    def enqueueChangesBehind(self, change, quiet, ignore_requirements,
                             change_queue):
        to_enqueue = []
        self.log.debug("Checking for changes needing %s:" % change)
        if not hasattr(change, 'needed_by_changes'):
            self.log.debug("  Changeish does not support dependencies")
            return
        for other_change in change.needed_by_changes:
            with self.getChangeQueue(other_change) as other_change_queue:
                if other_change_queue != change_queue:
                    self.log.debug("  Change %s in project %s can not be "
                                   "enqueued in the target queue %s" %
                                   (other_change, other_change.project,
                                    change_queue))
                    continue
            if self.pipeline.source.canMerge(other_change,
                                             self.getSubmitAllowNeeds()):
                self.log.debug("  Change %s needs %s and is ready to merge" %
                               (other_change, change))
                to_enqueue.append(other_change)

        if not to_enqueue:
            self.log.debug("  No changes need %s" % change)

        for other_change in to_enqueue:
            self.addChange(other_change, quiet=quiet,
                           ignore_requirements=ignore_requirements,
                           change_queue=change_queue)

    def enqueueChangesAhead(self, change, quiet, ignore_requirements,
                            change_queue):
        ret = self.checkForChangesNeededBy(change, change_queue)
        if ret in [True, False]:
            return ret
        self.log.debug("  Changes %s must be merged ahead of %s" %
                       (ret, change))
        for needed_change in ret:
            r = self.addChange(needed_change, quiet=quiet,
                               ignore_requirements=ignore_requirements,
                               change_queue=change_queue)
            if not r:
                return False
        return True

    def checkForChangesNeededBy(self, change, change_queue):
        self.log.debug("Checking for changes needed by %s:" % change)
        # Return true if okay to proceed enqueing this change,
        # false if the change should not be enqueued.
        if not hasattr(change, 'needs_changes'):
            self.log.debug("  Changeish does not support dependencies")
            return True
        if not change.needs_changes:
            self.log.debug("  No changes needed")
            return True
        changes_needed = []
        # Ignore supplied change_queue
        with self.getChangeQueue(change) as change_queue:
            for needed_change in change.needs_changes:
                self.log.debug("  Change %s needs change %s:" % (
                    change, needed_change))
                if needed_change.is_merged:
                    self.log.debug("  Needed change is merged")
                    continue
                with self.getChangeQueue(needed_change) as needed_change_queue:
                    if needed_change_queue != change_queue:
                        self.log.debug("  Change %s in project %s does not "
                                       "share a change queue with %s "
                                       "in project %s" %
                                       (needed_change, needed_change.project,
                                        change, change.project))
                        return False
                if not needed_change.is_current_patchset:
                    self.log.debug("  Needed change is not the "
                                   "current patchset")
                    return False
                if self.isChangeAlreadyInQueue(needed_change, change_queue):
                    self.log.debug("  Needed change is already ahead "
                                   "in the queue")
                    continue
                if self.pipeline.source.canMerge(needed_change,
                                                 self.getSubmitAllowNeeds()):
                    self.log.debug("  Change %s is needed" % needed_change)
                    if needed_change not in changes_needed:
                        changes_needed.append(needed_change)
                        continue
                # The needed change can't be merged.
                self.log.debug("  Change %s is needed but can not be merged" %
                               needed_change)
                return False
        if changes_needed:
            return changes_needed
        return True

    def getFailingDependentItems(self, item):
        if not hasattr(item.change, 'needs_changes'):
            return None
        if not item.change.needs_changes:
            return None
        failing_items = set()
        for needed_change in item.change.needs_changes:
            needed_item = self.getItemForChange(needed_change)
            if not needed_item:
                continue
            if needed_item.current_build_set.failing_reasons:
                failing_items.add(needed_item)
        if failing_items:
            return failing_items
        return None<|MERGE_RESOLUTION|>--- conflicted
+++ resolved
@@ -219,14 +219,9 @@
         self.wake_event.set()
 
     def testConfig(self, config_path, connections):
-<<<<<<< HEAD
-        self.connections = connections
-        return self._parseConfig(config_path)
-=======
         # Take the list of set up connections directly here rather than with
         # registerConnections as we don't want to do the onLoad event yet.
         return self._parseConfig(config_path, connections)
->>>>>>> a8afa854
 
     def _parseSkipIf(self, config_job):
         cm = change_matcher
@@ -273,16 +268,9 @@
             trigger.stop()
         for pipeline in self.layout.pipelines.values():
             pipeline.source.stop()
-<<<<<<< HEAD
-            for action in ['start_actions', 'success_actions',
-                           'failure_actions', 'merge_failure_actions']:
-                for action_reporter in pipeline.__getattribute__(action):
-                    action_reporter.reporter.stop()
-=======
             for action in self._reporter_actions.values():
                 for reporter in pipeline.__getattribute__(action):
                     reporter.stop()
->>>>>>> a8afa854
 
     def _getDriver(self, dtype, connection_name, driver_config={}):
         # Instantiate a driver such as a trigger, source or reporter
@@ -336,11 +324,7 @@
     def _getTriggerDriver(self, connection_name, driver_config={}):
         return self._getDriver('trigger', connection_name, driver_config)
 
-<<<<<<< HEAD
-    def _parseConfig(self, config_path):
-=======
     def _parseConfig(self, config_path, connections):
->>>>>>> a8afa854
         layout = model.Layout()
         project_templates = {}
 
@@ -353,11 +337,7 @@
         data = yaml.load(config_file)
 
         validator = layoutvalidator.LayoutValidator()
-<<<<<<< HEAD
-        validator.validate(data, self.connections)
-=======
         validator.validate(data, connections)
->>>>>>> a8afa854
 
         config_env = {}
         for include in data.get('includes', []):
@@ -397,22 +377,6 @@
                 reporter_set = []
                 if conf_pipeline.get(conf_key):
                     for reporter_name, params \
-<<<<<<< HEAD
-                        in conf_pipeline.get(action).items():
-                        reporter = self._getReporterDriver(reporter_name,
-                                                           params)
-                        reporter.setAction(action)
-                        action_reporters[action].append(ActionReporter(
-                            reporter))
-            pipeline.start_actions = action_reporters['start']
-            pipeline.success_actions = action_reporters['success']
-            pipeline.failure_actions = action_reporters['failure']
-            if len(action_reporters['merge-failure']) > 0:
-                pipeline.merge_failure_actions = \
-                    action_reporters['merge-failure']
-            else:
-                pipeline.merge_failure_actions = action_reporters['failure']
-=======
                         in conf_pipeline.get(conf_key).items():
                         reporter = self._getReporterDriver(reporter_name,
                                                            params)
@@ -423,7 +387,6 @@
             # If merge-failure actions aren't explicit, use the failure actions
             if not pipeline.merge_failure_actions:
                 pipeline.merge_failure_actions = pipeline.failure_actions
->>>>>>> a8afa854
 
             pipeline.window = conf_pipeline.get('window', 20)
             pipeline.window_floor = conf_pipeline.get('window-floor', 3)
@@ -849,16 +812,9 @@
                 trigger.postConfig()
             for pipeline in self.layout.pipelines.values():
                 pipeline.source.postConfig()
-<<<<<<< HEAD
-                for action in ['start_actions', 'success_actions',
-                               'failure_actions', 'merge_failure_actions']:
-                    for action_reporter in pipeline.__getattribute__(action):
-                        action_reporter.reporter.postConfig()
-=======
                 for action in self._reporter_actions.values():
                     for reporter in pipeline.__getattribute__(action):
                         reporter.postConfig()
->>>>>>> a8afa854
             if statsd:
                 try:
                     for pipeline in self.layout.pipelines.values():
@@ -1003,9 +959,6 @@
                 # Get the change even if the project is unknown to us for the
                 # use of updating the cache if there is another change
                 # depending on this foreign one.
-<<<<<<< HEAD
-                change = pipeline.source.getChange(event, project)
-=======
                 try:
                     change = pipeline.source.getChange(event, project)
                 except exceptions.ChangeNotFound as e:
@@ -1014,7 +967,6 @@
                                    "another connection trigger)",
                                    e.change, pipeline.source)
                     continue
->>>>>>> a8afa854
                 if not project or project.foreign:
                     self.log.debug("Project %s not found" % event.project_name)
                     continue
@@ -1251,13 +1203,8 @@
         """
         report_errors = []
         if len(action_reporters) > 0:
-<<<<<<< HEAD
-            for action_reporter in action_reporters:
-                ret = action_reporter.report(source, self.pipeline, item)
-=======
             for reporter in action_reporters:
                 ret = reporter.report(source, self.pipeline, item)
->>>>>>> a8afa854
                 if ret:
                     report_errors.append(ret)
             if len(report_errors) == 0:
