--- conflicted
+++ resolved
@@ -968,11 +968,7 @@
                 if not project or project.foreign:
                     self.log.debug("Project %s not found" % event.project_name)
                     continue
-<<<<<<< HEAD
-                if event.type == 'patchset-created':
-=======
                 if event.isPatchsetCreated():
->>>>>>> 823299f5
                     pipeline.manager.removeOldVersionsOfChange(change)
                 elif event.isChangeAbandoned():
                     pipeline.manager.removeAbandonedChange(change)
