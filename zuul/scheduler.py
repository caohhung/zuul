--- conflicted
+++ resolved
@@ -209,12 +209,8 @@
             'start': 'start_actions',
             'success': 'success_actions',
             'failure': 'failure_actions',
-<<<<<<< HEAD
-            'merge-failure': 'merge_failure_actions'
-=======
             'merge-failure': 'merge_failure_actions',
             'disabled': 'disabled_actions',
->>>>>>> 331bf393
         }
 
     def stop(self):
@@ -392,12 +388,9 @@
             # If merge-failure actions aren't explicit, use the failure actions
             if not pipeline.merge_failure_actions:
                 pipeline.merge_failure_actions = pipeline.failure_actions
-<<<<<<< HEAD
-=======
 
             pipeline.disable_at = conf_pipeline.get(
                 'disable-after-consecutive-failures', None)
->>>>>>> 331bf393
 
             pipeline.window = conf_pipeline.get('window', 20)
             pipeline.window_floor = conf_pipeline.get('window-floor', 3)
@@ -1196,18 +1189,6 @@
         return False
 
     def reportStart(self, item):
-<<<<<<< HEAD
-        try:
-            self.log.info("Reporting start, action %s item %s" %
-                          (self.pipeline.start_actions, item))
-            ret = self.sendReport(self.pipeline.start_actions,
-                                  self.pipeline.source, item)
-            if ret:
-                self.log.error("Reporting item start %s received: %s" %
-                               (item, ret))
-        except:
-            self.log.exception("Exception while reporting start:")
-=======
         if not self.pipeline._disabled:
             try:
                 self.log.info("Reporting start, action %s item %s" %
@@ -1219,7 +1200,6 @@
                                    (item, ret))
             except:
                 self.log.exception("Exception while reporting start:")
->>>>>>> 331bf393
 
     def sendReport(self, action_reporters, source, item,
                    message=None):
