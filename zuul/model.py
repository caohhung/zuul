# Copyright 2012 Hewlett-Packard Development Company, L.P.
#
# Licensed under the Apache License, Version 2.0 (the "License"); you may
# not use this file except in compliance with the License. You may obtain
# a copy of the License at
#
#      http://www.apache.org/licenses/LICENSE-2.0
#
# Unless required by applicable law or agreed to in writing, software
# distributed under the License is distributed on an "AS IS" BASIS, WITHOUT
# WARRANTIES OR CONDITIONS OF ANY KIND, either express or implied. See the
# License for the specific language governing permissions and limitations
# under the License.

import copy
import re
import time
from uuid import uuid4
import extras

OrderedDict = extras.try_imports(['collections.OrderedDict',
                                  'ordereddict.OrderedDict'])


EMPTY_GIT_REF = '0' * 40  # git sha of all zeros, used during creates/deletes

MERGER_MERGE = 1          # "git merge"
MERGER_MERGE_RESOLVE = 2  # "git merge -s resolve"
MERGER_CHERRY_PICK = 3    # "git cherry-pick"

MERGER_MAP = {
    'merge': MERGER_MERGE,
    'merge-resolve': MERGER_MERGE_RESOLVE,
    'cherry-pick': MERGER_CHERRY_PICK,
}

PRECEDENCE_NORMAL = 0
PRECEDENCE_LOW = 1
PRECEDENCE_HIGH = 2

PRECEDENCE_MAP = {
    None: PRECEDENCE_NORMAL,
    'low': PRECEDENCE_LOW,
    'normal': PRECEDENCE_NORMAL,
    'high': PRECEDENCE_HIGH,
}


def time_to_seconds(s):
    if s.endswith('s'):
        return int(s[:-1])
    if s.endswith('m'):
        return int(s[:-1]) * 60
    if s.endswith('h'):
        return int(s[:-1]) * 60 * 60
    if s.endswith('d'):
        return int(s[:-1]) * 24 * 60 * 60
    if s.endswith('w'):
        return int(s[:-1]) * 7 * 24 * 60 * 60
    raise Exception("Unable to parse time value: %s" % s)


def normalizeCategory(name):
    name = name.lower()
    return re.sub(' ', '-', name)


class Pipeline(object):
    """A top-level pipeline such as check, gate, post, etc."""
    def __init__(self, name):
        self.name = name
        self.description = None
        self.failure_message = None
        self.merge_failure_message = None
        self.success_message = None
        self.footer_message = None
        self.dequeue_on_new_patchset = True
        self.ignore_dependencies = False
        self.job_trees = {}  # project -> JobTree
        self.manager = None
        self.queues = []
        self.precedence = PRECEDENCE_NORMAL
        self.source = None
        self.start_actions = []
        self.success_actions = []
        self.failure_actions = []
        self.merge_failure_actions = []
        self.disabled_actions = []
        self.disable_at = None
        self._consecutive_failures = 0
        self._disabled = False
        self.window = None
        self.window_floor = None
        self.window_increase_type = None
        self.window_increase_factor = None
        self.window_decrease_type = None
        self.window_decrease_factor = None

    def __repr__(self):
        return '<Pipeline %s>' % self.name

    def setManager(self, manager):
        self.manager = manager

    def addProject(self, project):
        job_tree = JobTree(None)  # Null job == job tree root
        self.job_trees[project] = job_tree
        return job_tree

    def getProjects(self):
        return sorted(self.job_trees.keys(), lambda a, b: cmp(a.name, b.name))

    def addQueue(self, queue):
        self.queues.append(queue)

    def getQueue(self, project):
        for queue in self.queues:
            if project in queue.projects:
                return queue
        return None

    def removeQueue(self, queue):
        self.queues.remove(queue)

    def getJobTree(self, project):
        tree = self.job_trees.get(project)
        return tree

    def getJobs(self, item):
        if not item.live:
            return []
        tree = self.getJobTree(item.change.project)
        if not tree:
            return []
        return item.change.filterJobs(tree.getJobs())

    def _findJobsToRun(self, job_trees, item):
        torun = []
        if item.item_ahead:
            # Only run jobs if any 'hold' jobs on the change ahead
            # have completed successfully.
            if self.isHoldingFollowingChanges(item.item_ahead):
                return []
        for tree in job_trees:
            job = tree.job
            result = None
            if job:
                if not job.changeMatches(item.change):
                    continue
                build = item.current_build_set.getBuild(job.name)
                if build:
                    result = build.result
                else:
                    # There is no build for the root of this job tree,
                    # so we should run it.
                    torun.append(job)
            # If there is no job, this is a null job tree, and we should
            # run all of its jobs.
            if result == 'SUCCESS' or not job:
                torun.extend(self._findJobsToRun(tree.job_trees, item))
        return torun

    def findJobsToRun(self, item):
        if not item.live:
            return []
        tree = self.getJobTree(item.change.project)
        if not tree:
            return []
        return self._findJobsToRun(tree.job_trees, item)

    def haveAllJobsStarted(self, item):
        for job in self.getJobs(item):
            build = item.current_build_set.getBuild(job.name)
            if not build or not build.start_time:
                return False
        return True

    def areAllJobsComplete(self, item):
        for job in self.getJobs(item):
            build = item.current_build_set.getBuild(job.name)
            if not build or not build.result:
                return False
        return True

    def didAllJobsSucceed(self, item):
        for job in self.getJobs(item):
            if not job.voting:
                continue
            build = item.current_build_set.getBuild(job.name)
            if not build:
                return False
            if build.result != 'SUCCESS':
                return False
        return True

    def didMergerSucceed(self, item):
        if item.current_build_set.unable_to_merge:
            return False
        return True

    def didAnyJobFail(self, item):
        for job in self.getJobs(item):
            if not job.voting:
                continue
            build = item.current_build_set.getBuild(job.name)
            if build and build.result and (build.result != 'SUCCESS'):
                return True
        return False

    def isHoldingFollowingChanges(self, item):
        if not item.live:
            return False
        for job in self.getJobs(item):
            if not job.hold_following_changes:
                continue
            build = item.current_build_set.getBuild(job.name)
            if not build:
                return True
            if build.result != 'SUCCESS':
                return True

        if not item.item_ahead:
            return False
        return self.isHoldingFollowingChanges(item.item_ahead)

    def setResult(self, item, build):
        if build.retry:
            item.removeBuild(build)
        elif build.result != 'SUCCESS':
            # Get a JobTree from a Job so we can find only its dependent jobs
            root = self.getJobTree(item.change.project)
            tree = root.getJobTreeForJob(build.job)
            for job in tree.getJobs():
                fakebuild = Build(job, None)
                fakebuild.result = 'SKIPPED'
                item.addBuild(fakebuild)

    def setUnableToMerge(self, item):
        item.current_build_set.unable_to_merge = True
        root = self.getJobTree(item.change.project)
        for job in root.getJobs():
            fakebuild = Build(job, None)
            fakebuild.result = 'SKIPPED'
            item.addBuild(fakebuild)

    def setDequeuedNeedingChange(self, item):
        item.dequeued_needing_change = True
        root = self.getJobTree(item.change.project)
        for job in root.getJobs():
            fakebuild = Build(job, None)
            fakebuild.result = 'SKIPPED'
            item.addBuild(fakebuild)

    def getChangesInQueue(self):
        changes = []
        for shared_queue in self.queues:
            changes.extend([x.change for x in shared_queue.queue])
        return changes

    def getAllItems(self):
        items = []
        for shared_queue in self.queues:
            items.extend(shared_queue.queue)
        return items

    def formatStatusJSON(self):
        j_pipeline = dict(name=self.name,
                          description=self.description)
        j_queues = []
        j_pipeline['change_queues'] = j_queues
        for queue in self.queues:
            j_queue = dict(name=queue.name)
            j_queues.append(j_queue)
            j_queue['heads'] = []
            j_queue['window'] = queue.window

            j_changes = []
            for e in queue.queue:
                if not e.item_ahead:
                    if j_changes:
                        j_queue['heads'].append(j_changes)
                    j_changes = []
                j_changes.append(e.formatJSON())
                if (len(j_changes) > 1 and
                        (j_changes[-2]['remaining_time'] is not None) and
                        (j_changes[-1]['remaining_time'] is not None)):
                    j_changes[-1]['remaining_time'] = max(
                        j_changes[-2]['remaining_time'],
                        j_changes[-1]['remaining_time'])
            if j_changes:
                j_queue['heads'].append(j_changes)
        return j_pipeline


class ChangeQueue(object):
    """DependentPipelines have multiple parallel queues shared by
    different projects; this is one of them.  For instance, there may
    a queue shared by interrelated projects foo and bar, and a second
    queue for independent project baz.  Pipelines have one or more
    ChangeQueues."""
    def __init__(self, pipeline, window=0, window_floor=1,
                 window_increase_type='linear', window_increase_factor=1,
                 window_decrease_type='exponential', window_decrease_factor=2):
        self.pipeline = pipeline
        self.name = ''
        self.assigned_name = None
        self.generated_name = None
        self.projects = []
        self._jobs = set()
        self.queue = []
        self.window = window
        self.window_floor = window_floor
        self.window_increase_type = window_increase_type
        self.window_increase_factor = window_increase_factor
        self.window_decrease_type = window_decrease_type
        self.window_decrease_factor = window_decrease_factor

    def __repr__(self):
        return '<ChangeQueue %s: %s>' % (self.pipeline.name, self.name)

    def getJobs(self):
        return self._jobs

    def addProject(self, project):
        if project not in self.projects:
            self.projects.append(project)
            self._jobs |= set(self.pipeline.getJobTree(project).getJobs())

            names = [x.name for x in self.projects]
            names.sort()
            self.generated_name = ', '.join(names)

            for job in self._jobs:
                if job.queue_name:
                    if (self.assigned_name and
                            job.queue_name != self.assigned_name):
                        raise Exception("More than one name assigned to "
                                        "change queue: %s != %s" %
                                        (self.assigned_name, job.queue_name))
                    self.assigned_name = job.queue_name
            self.name = self.assigned_name or self.generated_name

    def enqueueChange(self, change):
        item = QueueItem(self, change)
        self.enqueueItem(item)
        item.enqueue_time = time.time()
        return item

    def enqueueItem(self, item):
        item.pipeline = self.pipeline
        item.queue = self
        if self.queue:
            item.item_ahead = self.queue[-1]
            item.item_ahead.items_behind.append(item)
        self.queue.append(item)

    def dequeueItem(self, item):
        if item in self.queue:
            self.queue.remove(item)
        if item.item_ahead:
            item.item_ahead.items_behind.remove(item)
        for item_behind in item.items_behind:
            if item.item_ahead:
                item.item_ahead.items_behind.append(item_behind)
            item_behind.item_ahead = item.item_ahead
        item.item_ahead = None
        item.items_behind = []
        item.dequeue_time = time.time()

    def moveItem(self, item, item_ahead):
        if item.item_ahead == item_ahead:
            return False
        # Remove from current location
        if item.item_ahead:
            item.item_ahead.items_behind.remove(item)
        for item_behind in item.items_behind:
            if item.item_ahead:
                item.item_ahead.items_behind.append(item_behind)
            item_behind.item_ahead = item.item_ahead
        # Add to new location
        item.item_ahead = item_ahead
        item.items_behind = []
        if item.item_ahead:
            item.item_ahead.items_behind.append(item)
        return True

    def mergeChangeQueue(self, other):
        for project in other.projects:
            self.addProject(project)
        self.window = min(self.window, other.window)
        # TODO merge semantics

    def isActionable(self, item):
        if self.window:
            return item in self.queue[:self.window]
        else:
            return True

    def increaseWindowSize(self):
        if self.window:
            if self.window_increase_type == 'linear':
                self.window += self.window_increase_factor
            elif self.window_increase_type == 'exponential':
                self.window *= self.window_increase_factor

    def decreaseWindowSize(self):
        if self.window:
            if self.window_decrease_type == 'linear':
                self.window = max(
                    self.window_floor,
                    self.window - self.window_decrease_factor)
            elif self.window_decrease_type == 'exponential':
                self.window = max(
                    self.window_floor,
                    self.window / self.window_decrease_factor)


class Project(object):
    def __init__(self, name, foreign=False):
        self.name = name
        self.merge_mode = MERGER_MERGE_RESOLVE
        # foreign projects are those referenced in dependencies
        # of layout projects, this should matter
        # when deciding whether to enqueue their changes
        self.foreign = foreign

    def __str__(self):
        return self.name

    def __repr__(self):
        return '<Project %s>' % (self.name)


class Job(object):
    def __init__(self, name):
        # If you add attributes here, be sure to add them to the copy method.
        self.name = name
        self.queue_name = None
        self.failure_message = None
        self.success_message = None
        self.failure_pattern = None
        self.success_pattern = None
        self.parameter_function = None
        # A metajob should only supply values for attributes that have
        # been explicitly provided, so avoid setting boolean defaults.
        if self.is_metajob:
            self.hold_following_changes = None
            self.voting = None
        else:
            self.hold_following_changes = False
            self.voting = True
        self.branches = []
        self._branches = []
        self.files = []
        self._files = []
        self.skip_if_matcher = None
        self.swift = {}

    def __str__(self):
        return self.name

    def __repr__(self):
        return '<Job %s>' % (self.name)

    @property
    def is_metajob(self):
        return self.name.startswith('^')

    def copy(self, other):
        if other.failure_message:
            self.failure_message = other.failure_message
        if other.success_message:
            self.success_message = other.success_message
        if other.failure_pattern:
            self.failure_pattern = other.failure_pattern
        if other.success_pattern:
            self.success_pattern = other.success_pattern
        if other.parameter_function:
            self.parameter_function = other.parameter_function
        if other.branches:
            self.branches = other.branches[:]
            self._branches = other._branches[:]
        if other.files:
            self.files = other.files[:]
            self._files = other._files[:]
        if other.skip_if_matcher:
            self.skip_if_matcher = other.skip_if_matcher.copy()
        if other.swift:
            self.swift.update(other.swift)
        # Only non-None values should be copied for boolean attributes.
        if other.hold_following_changes is not None:
            self.hold_following_changes = other.hold_following_changes
        if other.voting is not None:
            self.voting = other.voting

    def changeMatches(self, change):
        matches_branch = False
        for branch in self.branches:
            if hasattr(change, 'branch') and branch.match(change.branch):
                matches_branch = True
            if hasattr(change, 'ref') and branch.match(change.ref):
                matches_branch = True
        if self.branches and not matches_branch:
            return False

        matches_file = False
        for f in self.files:
            if hasattr(change, 'files'):
                for cf in change.files:
                    if f.match(cf):
                        matches_file = True
        if self.files and not matches_file:
            return False

        if self.skip_if_matcher and self.skip_if_matcher.matches(change):
            return False

        return True


class JobTree(object):
    """ A JobTree represents an instance of one Job, and holds JobTrees
    whose jobs should be run if that Job succeeds.  A root node of a
    JobTree will have no associated Job. """

    def __init__(self, job):
        self.job = job
        self.job_trees = []

    def addJob(self, job):
        if job not in [x.job for x in self.job_trees]:
            t = JobTree(job)
            self.job_trees.append(t)
            return t
        for tree in self.job_trees:
            if tree.job == job:
                return tree

    def getJobs(self):
        jobs = []
        for x in self.job_trees:
            jobs.append(x.job)
            jobs.extend(x.getJobs())
        return jobs

    def getJobTreeForJob(self, job):
        if self.job == job:
            return self
        for tree in self.job_trees:
            ret = tree.getJobTreeForJob(job)
            if ret:
                return ret
        return None


class Build(object):
    def __init__(self, job, uuid):
        self.job = job
        self.uuid = uuid
        self.url = None
        self.number = None
        self.result = None
        self.build_set = None
        self.launch_time = time.time()
        self.start_time = None
        self.end_time = None
        self.estimated_time = None
        self.pipeline = None
        self.canceled = False
        self.retry = False
        self.parameters = {}
        self.worker = Worker()
        self.node_labels = []
        self.node_name = None

    def __repr__(self):
        return ('<Build %s of %s on %s>' %
                (self.uuid, self.job.name, self.worker))


class Worker(object):
    """A model of the worker running a job"""
    def __init__(self):
        self.name = "Unknown"
        self.hostname = None
        self.ips = []
        self.fqdn = None
        self.program = None
        self.version = None
        self.extra = {}

    def updateFromData(self, data):
        """Update worker information if contained in the WORK_DATA response."""
        self.name = data.get('worker_name', self.name)
        self.hostname = data.get('worker_hostname', self.hostname)
        self.ips = data.get('worker_ips', self.ips)
        self.fqdn = data.get('worker_fqdn', self.fqdn)
        self.program = data.get('worker_program', self.program)
        self.version = data.get('worker_version', self.version)
        self.extra = data.get('worker_extra', self.extra)

    def __repr__(self):
        return '<Worker %s>' % self.name


class BuildSet(object):
    # Merge states:
    NEW = 1
    PENDING = 2
    COMPLETE = 3

    states_map = {
        1: 'NEW',
        2: 'PENDING',
        3: 'COMPLETE',
    }

    def __init__(self, item):
        self.item = item
        self.other_changes = []
        self.builds = {}
        self.result = None
        self.next_build_set = None
        self.previous_build_set = None
        self.ref = None
        self.commit = None
        self.zuul_url = None
        self.unable_to_merge = False
        self.failing_reasons = []
        self.merge_state = self.NEW

    def __repr__(self):
        return '<BuildSet item: %s #builds: %s merge state: %s>' % (
            self.item,
            len(self.builds),
            self.getStateName(self.merge_state))

    def setConfiguration(self):
        # The change isn't enqueued until after it's created
        # so we don't know what the other changes ahead will be
        # until jobs start.
        if not self.other_changes:
            next_item = self.item.item_ahead
            while next_item:
                self.other_changes.append(next_item.change)
                next_item = next_item.item_ahead
        if not self.ref:
            self.ref = 'Z' + uuid4().hex

    def getStateName(self, state_num):
        return self.states_map.get(
            state_num, 'UNKNOWN (%s)' % state_num)

    def addBuild(self, build):
        self.builds[build.job.name] = build
        build.build_set = self

    def removeBuild(self, build):
        del self.builds[build.job.name]

    def getBuild(self, job_name):
        return self.builds.get(job_name)

    def getBuilds(self):
        keys = self.builds.keys()
        keys.sort()
        return [self.builds.get(x) for x in keys]


class QueueItem(object):
    """A changish inside of a Pipeline queue"""

    def __init__(self, queue, change):
        self.pipeline = queue.pipeline
        self.queue = queue
        self.change = change  # a changeish
        self.build_sets = []
        self.dequeued_needing_change = False
        self.current_build_set = BuildSet(self)
        self.build_sets.append(self.current_build_set)
        self.item_ahead = None
        self.items_behind = []
        self.enqueue_time = None
        self.dequeue_time = None
        self.reported = False
        self.active = False  # Whether an item is within an active window
        self.live = True  # Whether an item is intended to be processed at all

    def __repr__(self):
        if self.pipeline:
            pipeline = self.pipeline.name
        else:
            pipeline = None
        return '<QueueItem 0x%x for %s in %s>' % (
            id(self), self.change, pipeline)

    def resetAllBuilds(self):
        old = self.current_build_set
        self.current_build_set.result = 'CANCELED'
        self.current_build_set = BuildSet(self)
        old.next_build_set = self.current_build_set
        self.current_build_set.previous_build_set = old
        self.build_sets.append(self.current_build_set)

    def addBuild(self, build):
        self.current_build_set.addBuild(build)
        build.pipeline = self.pipeline

    def removeBuild(self, build):
        self.current_build_set.removeBuild(build)

    def setReportedResult(self, result):
        self.current_build_set.result = result

    def formatJSON(self):
        changeish = self.change
        ret = {}
        ret['active'] = self.active
        ret['live'] = self.live
        if hasattr(changeish, 'url') and changeish.url is not None:
            ret['url'] = changeish.url
        else:
            ret['url'] = None
        ret['id'] = changeish._id()
        if self.item_ahead:
            ret['item_ahead'] = self.item_ahead.change._id()
        else:
            ret['item_ahead'] = None
        ret['items_behind'] = [i.change._id() for i in self.items_behind]
        ret['failing_reasons'] = self.current_build_set.failing_reasons
        ret['zuul_ref'] = self.current_build_set.ref
        if changeish.project:
            ret['project'] = changeish.project.name
        else:
            # For cross-project dependencies with the depends-on
            # project not known to zuul, the project is None
            # Set it to a static value
            ret['project'] = "Unknown Project"
        ret['enqueue_time'] = int(self.enqueue_time * 1000)
        ret['jobs'] = []
        if hasattr(changeish, 'owner'):
            ret['owner'] = changeish.owner
        else:
            ret['owner'] = None
        max_remaining = 0
        for job in self.pipeline.getJobs(self):
            now = time.time()
            build = self.current_build_set.getBuild(job.name)
            elapsed = None
            remaining = None
            result = None
            url = None
            worker = None
            if build:
                result = build.result
                url = build.url
                if build.start_time:
                    if build.end_time:
                        elapsed = int((build.end_time -
                                       build.start_time) * 1000)
                        remaining = 0
                    else:
                        elapsed = int((now - build.start_time) * 1000)
                        if build.estimated_time:
                            remaining = max(
                                int(build.estimated_time * 1000) - elapsed,
                                0)
                worker = {
                    'name': build.worker.name,
                    'hostname': build.worker.hostname,
                    'ips': build.worker.ips,
                    'fqdn': build.worker.fqdn,
                    'program': build.worker.program,
                    'version': build.worker.version,
                    'extra': build.worker.extra
                }
            if remaining and remaining > max_remaining:
                max_remaining = remaining

            ret['jobs'].append({
                'name': job.name,
                'elapsed_time': elapsed,
                'remaining_time': remaining,
                'url': url,
                'result': result,
                'voting': job.voting,
                'uuid': build.uuid if build else None,
                'launch_time': build.launch_time if build else None,
                'start_time': build.start_time if build else None,
                'end_time': build.end_time if build else None,
                'estimated_time': build.estimated_time if build else None,
                'pipeline': build.pipeline.name if build else None,
                'canceled': build.canceled if build else None,
                'retry': build.retry if build else None,
                'number': build.number if build else None,
                'node_labels': build.node_labels if build else [],
                'node_name': build.node_name if build else None,
                'worker': worker,
            })

        if self.pipeline.haveAllJobsStarted(self):
            ret['remaining_time'] = max_remaining
        else:
            ret['remaining_time'] = None
        return ret

    def formatStatus(self, indent=0, html=False):
        changeish = self.change
        indent_str = ' ' * indent
        ret = ''
        if html and hasattr(changeish, 'url') and changeish.url is not None:
            ret += '%sProject %s change <a href="%s">%s</a>\n' % (
                indent_str,
                changeish.project.name,
                changeish.url,
                changeish._id())
        else:
            ret += '%sProject %s change %s based on %s\n' % (
                indent_str,
                changeish.project.name,
                changeish._id(),
                self.item_ahead)
        for job in self.pipeline.getJobs(self):
            build = self.current_build_set.getBuild(job.name)
            if build:
                result = build.result
            else:
                result = None
            job_name = job.name
            if not job.voting:
                voting = ' (non-voting)'
            else:
                voting = ''
            if html:
                if build:
                    url = build.url
                else:
                    url = None
                if url is not None:
                    job_name = '<a href="%s">%s</a>' % (url, job_name)
            ret += '%s  %s: %s%s' % (indent_str, job_name, result, voting)
            ret += '\n'
        return ret


class Changeish(object):
    """Something like a change; either a change or a ref"""

    def __init__(self, project):
        self.project = project

    def __str__(self):
        return str(self._id())

    def _id(self):
        return None

    def getBasePath(self):
        base_path = ''
        if hasattr(self, 'refspec'):
            base_path = "%s/%s/%s" % (
                str(self.number)[-2:], self.number, self.patchset)
        elif hasattr(self, 'ref'):
            base_path = "%s/%s" % (self.newrev[:2], self.newrev)

        return base_path

    def equals(self, other):
        raise NotImplementedError()

    def isUpdateOf(self, other):
        raise NotImplementedError()

    def filterJobs(self, jobs):
        return filter(lambda job: job.changeMatches(self), jobs)

    def getRelatedChanges(self):
        return set()


class Change(Changeish):
    def __init__(self, project):
        super(Change, self).__init__(project)
        self.branch = None
        self.number = None
        self.url = None
        self.patchset = None
        self.refspec = None

        self.files = []
        self.needs_changes = []
        self.needed_by_changes = []
        self.is_current_patchset = True
        self.can_merge = False
        self.is_merged = False
        self.failed_to_merge = False
        self.approvals = []
        self.open = None
        self.status = None
        self.owner = None

    def _id(self):
        return '%s,%s' % (self.number, self.patchset)

    def __repr__(self):
        return '<Change 0x%x %s>' % (id(self), self._id())

    def equals(self, other):
        if self.number == other.number and self.patchset == other.patchset:
            return True
        return False

    def isUpdateOf(self, other):
        if ((hasattr(other, 'number') and self.number == other.number) and
            (hasattr(other, 'patchset') and
             self.patchset is not None and
             other.patchset is not None and
             int(self.patchset) > int(other.patchset))):
            return True
        return False

    def getRelatedChanges(self):
        related = set()
        for c in self.needs_changes:
            related.add(c)
        for c in self.needed_by_changes:
            related.add(c)
            related.update(c.getRelatedChanges())
        return related


class PullRequest(Change):
    def __init__(self, project):
        super(PullRequest, self).__init__(project)
        self.updated_at = None

    def isUpdateOf(self, other):
        if (hasattr(other, 'number') and self.number == other.number and
            hasattr(other, 'patchset') and self.patchset != other.patchset and
            hasattr(other, 'updated_at') and
            self.updated_at > other.updated_at):
            return True
        return False


class Ref(Changeish):
    def __init__(self, project):
        super(Ref, self).__init__(project)
        self.ref = None
        self.oldrev = None
        self.newrev = None

    def _id(self):
        return self.newrev

    def __repr__(self):
        rep = None
        if self.newrev == '0000000000000000000000000000000000000000':
            rep = '<Ref 0x%x deletes %s from %s' % (
                  id(self), self.ref, self.oldrev)
        elif self.oldrev == '0000000000000000000000000000000000000000':
            rep = '<Ref 0x%x creates %s on %s>' % (
                  id(self), self.ref, self.newrev)
        else:
            # Catch all
            rep = '<Ref 0x%x %s updated %s..%s>' % (
                  id(self), self.ref, self.oldrev, self.newrev)

        return rep

    def equals(self, other):
        if (self.project == other.project
            and self.ref == other.ref
            and self.newrev == other.newrev):
            return True
        return False

    def isUpdateOf(self, other):
        return False


class NullChange(Changeish):
    def __repr__(self):
        return '<NullChange for %s>' % (self.project)

    def _id(self):
        return None

    def equals(self, other):
        if (self.project == other.project
            and other._id() is None):
            return True
        return False

    def isUpdateOf(self, other):
        return False


class TriggerEvent(object):
    def __init__(self):
        self.data = None
        # common
        self.type = None
        self.project_name = None
        self.trigger_name = None
        # Representation of the user account that performed the event.
        self.account = None
        # patchset-created, comment-added, etc.
        self.change_number = None
        self.change_url = None
        self.patch_number = None
        self.refspec = None
        self.approvals = []
        self.branch = None
        self.comment = None
        self.label = None
        # ref-updated
        self.ref = None
        self.oldrev = None
        self.newrev = None
        # timer
        self.timespec = None
        # zuultrigger
        self.pipeline_name = None
        # For events that arrive with a destination pipeline (eg, from
        # an admin command, etc):
        self.forced_pipeline = None

        # Internal mechanism to track if the change needs a refresh from cache
        self._needs_refresh = False

    def __repr__(self):
        ret = '<TriggerEvent %s %s' % (self.type, self.project_name)

        if self.branch:
            ret += " %s" % self.branch
        if self.change_number:
            ret += " %s,%s" % (self.change_number, self.patch_number)
        if self.approvals:
            ret += ' ' + ', '.join(
                ['%s:%s' % (a['type'], a['value']) for a in self.approvals])
        ret += '>'

        return ret

    def isPatchsetCreated(self):
        return 'patchset-created' == self.type

    def isChangeAbandoned(self):
        return 'change-abandoned' == self.type


class GithubTriggerEvent(TriggerEvent):

    def isPatchsetCreated(self):
        return self.type in ['pr-open', 'pr-change']

    def isChangeAbandoned(self):
        return 'pr-close' == self.type


class BaseFilter(object):
    def __init__(self, required_approvals=[], reject_approvals=[]):
        self._required_approvals = copy.deepcopy(required_approvals)
        self.required_approvals = self._tidy_approvals(required_approvals)
        self._reject_approvals = copy.deepcopy(reject_approvals)
        self.reject_approvals = self._tidy_approvals(reject_approvals)

    def _tidy_approvals(self, approvals):
        for a in approvals:
            for k, v in a.items():
                if k == 'username':
                    pass
                elif k in ['email', 'email-filter']:
                    a['email'] = v
                elif k == 'newer-than':
                    a[k] = v
                elif k == 'older-than':
<<<<<<< HEAD
                    a[k] = v
=======
                    a[k] = time_to_seconds(v)
>>>>>>> 18a4f09c
            if 'email-filter' in a:
                del a['email-filter']
        return approvals

    def _match_approval_required_approval(self, rapproval, approval):
        # Check if the required approval and approval match
        if 'description' not in approval:
            return False
        now = time.time()
        by = approval.get('by', {})
        for k, v in rapproval.items():
            if k == 'username':
                if (by.get('username', '') != v):
                        return False
            elif k == 'email':
<<<<<<< HEAD
                v = re.compile(v)
                if (not v.search(by.get('email', ''))):
                        return False
            elif k == 'newer-than':
                t = now - time_to_seconds(v)
                if (approval['grantedOn'] < t):
                        return False
            elif k == 'older-than':
                t = now - time_to_seconds(v)
=======
                if (not v.search(by.get('email', ''))):
                        return False
            elif k == 'newer-than':
                t = now - v
                if (approval['grantedOn'] < t):
                        return False
            elif k == 'older-than':
                t = now - v
>>>>>>> 18a4f09c
                if (approval['grantedOn'] >= t):
                    return False
            else:
                if not isinstance(v, list):
                    v = [v]
                if (normalizeCategory(approval['description']) != k or
                        int(approval['value']) not in v):
                    return False
        return True

    def matchesApprovals(self, change):
        if (self.required_approvals and not change.approvals
                or self.reject_approvals and not change.approvals):
            # A change with no approvals can not match
            return False

        # TODO(jhesketh): If we wanted to optimise this slightly we could
        # analyse both the REQUIRE and REJECT filters by looping over the
        # approvals on the change and keeping track of what we have checked
        # rather than needing to loop on the change approvals twice
        return (self.matchesRequiredApprovals(change) and
                self.matchesNoRejectApprovals(change))

    def matchesRequiredApprovals(self, change):
        # Check if any approvals match the requirements
        for rapproval in self.required_approvals:
            matches_rapproval = False
            for approval in change.approvals:
                if self._match_approval_required_approval(rapproval, approval):
                    # We have a matching approval so this requirement is
                    # fulfilled
                    matches_rapproval = True
                    break
            if not matches_rapproval:
                return False
        return True

    def matchesNoRejectApprovals(self, change):
        # Check to make sure no approvals match a reject criteria
        for rapproval in self.reject_approvals:
            for approval in change.approvals:
                if self._match_approval_required_approval(rapproval, approval):
                    # A reject approval has been matched, so we reject
                    # immediately
                    return False
        # To get here no rejects can have been matched so we should be good to
        # queue
        return True


class EventFilter(BaseFilter):
    def __init__(self, trigger, types=[], branches=[], refs=[],
                 event_approvals={}, comments=[], emails=[], usernames=[],
                 timespecs=[], required_approvals=[], reject_approvals=[],
                 pipelines=[], labels=[], ignore_deletes=True):
        super(EventFilter, self).__init__(
            required_approvals=required_approvals,
            reject_approvals=reject_approvals)
        self.trigger = trigger
        self._types = types
        self._branches = branches
        self._refs = refs
        self._comments = comments
        self._emails = emails
        self._usernames = usernames
        self._pipelines = pipelines
        self.types = [re.compile(x) for x in types]
        self.branches = [re.compile(x) for x in branches]
        self.refs = [re.compile(x) for x in refs]
        self.comments = [re.compile(x) for x in comments]
        self.emails = [re.compile(x) for x in emails]
        self.usernames = [re.compile(x) for x in usernames]
        self.pipelines = [re.compile(x) for x in pipelines]
        self.event_approvals = event_approvals
        self.timespecs = timespecs
        self.labels = labels
        self.ignore_deletes = ignore_deletes

    def __repr__(self):
        ret = '<EventFilter'

        if self._types:
            ret += ' types: %s' % ', '.join(self._types)
        if self._pipelines:
            ret += ' pipelines: %s' % ', '.join(self._pipelines)
        if self._branches:
            ret += ' branches: %s' % ', '.join(self._branches)
        if self._refs:
            ret += ' refs: %s' % ', '.join(self._refs)
        if self.ignore_deletes:
            ret += ' ignore_deletes: %s' % self.ignore_deletes
        if self.event_approvals:
            ret += ' event_approvals: %s' % ', '.join(
                ['%s:%s' % a for a in self.event_approvals.items()])
        if self.required_approvals:
            ret += ' required_approvals: %s' % ', '.join(
                ['%s' % a for a in self._required_approvals])
        if self.reject_approvals:
            ret += ' reject_approvals: %s' % ', '.join(
                ['%s' % a for a in self._reject_approvals])
        if self._comments:
            ret += ' comments: %s' % ', '.join(self._comments)
        if self._emails:
            ret += ' emails: %s' % ', '.join(self._emails)
        if self._usernames:
            ret += ' username_filters: %s' % ', '.join(self._usernames)
        if self.timespecs:
            ret += ' timespecs: %s' % ', '.join(self.timespecs)
        if self.labels:
            ret += ' labels: %s' % ', '.join(self.labels)
        ret += '>'

        return ret

    def matches(self, event, change):
        # event types are ORed
        matches_type = False
        for etype in self.types:
            if etype.match(event.type):
                matches_type = True
        if self.types and not matches_type:
            return False

        # pipelines are ORed
        matches_pipeline = False
        for epipe in self.pipelines:
            if epipe.match(event.pipeline_name):
                matches_pipeline = True
        if self.pipelines and not matches_pipeline:
            return False

        # branches are ORed
        matches_branch = False
        for branch in self.branches:
            if branch.match(event.branch):
                matches_branch = True
        if self.branches and not matches_branch:
            return False

        # refs are ORed
        matches_ref = False
        if event.ref is not None:
            for ref in self.refs:
                if ref.match(event.ref):
                    matches_ref = True
        if self.refs and not matches_ref:
            return False
        if self.ignore_deletes and event.newrev == EMPTY_GIT_REF:
            # If the updated ref has an empty git sha (all 0s),
            # then the ref is being deleted
            return False

        # comments are ORed
        matches_comment_re = False
        for comment_re in self.comments:
            if (event.comment is not None and
                comment_re.search(event.comment)):
                matches_comment_re = True
        if self.comments and not matches_comment_re:
            return False

        # We better have an account provided by Gerrit to do
        # email filtering.
        if event.account is not None:
            account_email = event.account.get('email')
            # emails are ORed
            matches_email_re = False
            for email_re in self.emails:
                if (account_email is not None and
                        email_re.search(account_email)):
                    matches_email_re = True
            if self.emails and not matches_email_re:
                return False

            # usernames are ORed
            account_username = event.account.get('username')
            matches_username_re = False
            for username_re in self.usernames:
                if (account_username is not None and
                    username_re.search(account_username)):
                    matches_username_re = True
            if self.usernames and not matches_username_re:
                return False

        # approvals are ANDed
        for category, value in self.event_approvals.items():
            matches_approval = False
            for eapproval in event.approvals:
                if (normalizeCategory(eapproval['description']) == category and
                    int(eapproval['value']) == int(value)):
                    matches_approval = True
            if not matches_approval:
                return False

        # required approvals are ANDed (reject approvals are ORed)
        if not self.matchesApprovals(change):
            return False

        # timespecs are ORed
        matches_timespec = False
        for timespec in self.timespecs:
            if (event.timespec == timespec):
                matches_timespec = True
        if self.timespecs and not matches_timespec:
            return False

        # labels are ORed
        if self.labels and event.label not in self.labels:
            return False

        return True


class ChangeishFilter(BaseFilter):
    def __init__(self, open=None, current_patchset=None,
                 statuses=[], required_approvals=[],
                 reject_approvals=[]):
        super(ChangeishFilter, self).__init__(
            required_approvals=required_approvals,
            reject_approvals=reject_approvals)
        self.open = open
        self.current_patchset = current_patchset
        self.statuses = statuses

    def __repr__(self):
        ret = '<ChangeishFilter'

        if self.open is not None:
            ret += ' open: %s' % self.open
        if self.current_patchset is not None:
            ret += ' current-patchset: %s' % self.current_patchset
        if self.statuses:
            ret += ' statuses: %s' % ', '.join(self.statuses)
        if self.required_approvals:
            ret += (' required_approvals: %s' %
                    str(self.required_approvals))
        if self.reject_approvals:
            ret += (' reject_approvals: %s' %
                    str(self.reject_approvals))
        ret += '>'

        return ret

    def matches(self, change):
        if self.open is not None:
            if self.open != change.open:
                return False

        if self.current_patchset is not None:
            if self.current_patchset != change.is_current_patchset:
                return False

        if self.statuses:
            if change.status not in self.statuses:
                return False

        # required approvals are ANDed (reject approvals are ORed)
        if not self.matchesApprovals(change):
            return False

        return True


class Layout(object):
    def __init__(self):
        self.projects = {}
        self.pipelines = OrderedDict()
        self.jobs = {}
        self.metajobs = []

    def getJob(self, name):
        if name in self.jobs:
            return self.jobs[name]
        job = Job(name)
        if job.is_metajob:
            regex = re.compile(name)
            self.metajobs.append((regex, job))
        else:
            # Apply attributes from matching meta-jobs
            for regex, metajob in self.metajobs:
                if regex.match(name):
                    job.copy(metajob)
            self.jobs[name] = job
        return job<|MERGE_RESOLUTION|>--- conflicted
+++ resolved
@@ -1076,11 +1076,7 @@
                 elif k == 'newer-than':
                     a[k] = v
                 elif k == 'older-than':
-<<<<<<< HEAD
-                    a[k] = v
-=======
                     a[k] = time_to_seconds(v)
->>>>>>> 18a4f09c
             if 'email-filter' in a:
                 del a['email-filter']
         return approvals
@@ -1096,17 +1092,6 @@
                 if (by.get('username', '') != v):
                         return False
             elif k == 'email':
-<<<<<<< HEAD
-                v = re.compile(v)
-                if (not v.search(by.get('email', ''))):
-                        return False
-            elif k == 'newer-than':
-                t = now - time_to_seconds(v)
-                if (approval['grantedOn'] < t):
-                        return False
-            elif k == 'older-than':
-                t = now - time_to_seconds(v)
-=======
                 if (not v.search(by.get('email', ''))):
                         return False
             elif k == 'newer-than':
@@ -1115,7 +1100,6 @@
                         return False
             elif k == 'older-than':
                 t = now - v
->>>>>>> 18a4f09c
                 if (approval['grantedOn'] >= t):
                     return False
             else:
