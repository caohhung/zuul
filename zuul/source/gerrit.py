--- conflicted
+++ resolved
@@ -15,10 +15,7 @@
 import logging
 import re
 import time
-<<<<<<< HEAD
-=======
 from zuul import exceptions
->>>>>>> a8afa854
 from zuul.model import Change, Ref, NullChange
 from zuul.source import BaseSource
 
