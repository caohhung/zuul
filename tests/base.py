#!/usr/bin/env python

# Copyright 2012 Hewlett-Packard Development Company, L.P.
#
# Licensed under the Apache License, Version 2.0 (the "License"); you may
# not use this file except in compliance with the License. You may obtain
# a copy of the License at
#
#      http://www.apache.org/licenses/LICENSE-2.0
#
# Unless required by applicable law or agreed to in writing, software
# distributed under the License is distributed on an "AS IS" BASIS, WITHOUT
# WARRANTIES OR CONDITIONS OF ANY KIND, either express or implied. See the
# License for the specific language governing permissions and limitations
# under the License.

from six.moves import configparser as ConfigParser
import gc
import hashlib
import json
import logging
import os
import pprint
from six.moves import queue as Queue
import random
import re
import select
import shutil
import socket
import string
import subprocess
import swiftclient
import threading
import time
import urllib2

import git
import gear
import fixtures
import six.moves.urllib.parse as urlparse
import statsd
import testtools
from git import GitCommandError

import zuul.connection.gerrit
import zuul.connection.github
import zuul.connection.smtp
import zuul.scheduler
import zuul.webapp
import zuul.rpclistener
import zuul.launcher.gearman
import zuul.lib.swift
import zuul.merger.client
import zuul.merger.merger
import zuul.merger.server
import zuul.reporter.gerrit
import zuul.reporter.github
import zuul.reporter.smtp
import zuul.source.gerrit
import zuul.source.github
import zuul.trigger.gerrit
import zuul.trigger.github
import zuul.trigger.timer
import zuul.trigger.zuultrigger

FIXTURE_DIR = os.path.join(os.path.dirname(__file__),
                           'fixtures')
USE_TEMPDIR = True

logging.basicConfig(level=logging.DEBUG,
                    format='%(asctime)s %(name)-32s '
                    '%(levelname)-8s %(message)s')


def repack_repo(path):
    cmd = ['git', '--git-dir=%s/.git' % path, 'repack', '-afd']
    output = subprocess.Popen(cmd, close_fds=True,
                              stdout=subprocess.PIPE,
                              stderr=subprocess.PIPE)
    out = output.communicate()
    if output.returncode:
        raise Exception("git repack returned %d" % output.returncode)
    return out


def random_sha1():
    return hashlib.sha1(str(random.random())).hexdigest()


def iterate_timeout(max_seconds, purpose):
    start = time.time()
    count = 0
    while (time.time() < start + max_seconds):
        count += 1
        yield count
        time.sleep(0)
    raise Exception("Timeout waiting for %s" % purpose)


class GerritChangeReference(git.Reference):
    _common_path_default = "refs/changes"
    _points_to_commits_only = True


class FakeGerritChange(object):
    categories = {'APRV': ('Approved', -1, 1),
                  'CRVW': ('Code-Review', -2, 2),
                  'VRFY': ('Verified', -2, 2)}

    def __init__(self, gerrit, number, project, branch, subject,
                 status='NEW', upstream_root=None):
        self.gerrit = gerrit
        self.reported = 0
        self.queried = 0
        self.patchsets = []
        self.number = number
        self.project = project
        self.branch = branch
        self.subject = subject
        self.latest_patchset = 0
        self.depends_on_change = None
        self.needed_by_changes = []
        self.fail_merge = False
        self.messages = []
        self.data = {
            'branch': branch,
            'comments': [],
            'commitMessage': subject,
            'createdOn': time.time(),
            'id': 'I' + random_sha1(),
            'lastUpdated': time.time(),
            'number': str(number),
            'open': status == 'NEW',
            'owner': {'email': 'user@example.com',
                      'name': 'User Name',
                      'username': 'username'},
            'patchSets': self.patchsets,
            'project': project,
            'status': status,
            'subject': subject,
            'submitRecords': [],
            'url': 'https://hostname/%s' % number}

        self.upstream_root = upstream_root
        self.addPatchset()
        self.data['submitRecords'] = self.getSubmitRecords()
        self.open = status == 'NEW'

    def add_fake_change_to_repo(self, msg, fn, large):
        path = os.path.join(self.upstream_root, self.project)
        repo = git.Repo(path)
        ref = GerritChangeReference.create(
            repo, '1/%s/%s' % (self.number, self.latest_patchset),
            'refs/tags/init')
        repo.head.reference = ref
        zuul.merger.merger.reset_repo_to_head(repo)
        repo.git.clean('-x', '-f', '-d')

        path = os.path.join(self.upstream_root, self.project)
        if not large:
            fn = os.path.join(path, fn)
            f = open(fn, 'w')
            f.write("test %s %s %s\n" %
                    (self.branch, self.number, self.latest_patchset))
            f.close()
            repo.index.add([fn])
        else:
            for fni in range(100):
                fn = os.path.join(path, str(fni))
                f = open(fn, 'w')
                for ci in range(4096):
                    f.write(random.choice(string.printable))
                f.close()
                repo.index.add([fn])

        r = repo.index.commit(msg)
        repo.head.reference = 'master'
        zuul.merger.merger.reset_repo_to_head(repo)
        repo.git.clean('-x', '-f', '-d')
        repo.heads['master'].checkout()
        return r

    def addPatchset(self, files=[], large=False):
        self.latest_patchset += 1
        if files:
            fn = files[0]
        else:
            fn = '%s-%s' % (self.branch.replace('/', '_'), self.number)
        msg = self.subject + '-' + str(self.latest_patchset)
        c = self.add_fake_change_to_repo(msg, fn, large)
        ps_files = [{'file': '/COMMIT_MSG',
                     'type': 'ADDED'},
                    {'file': 'README',
                     'type': 'MODIFIED'}]
        for f in files:
            ps_files.append({'file': f, 'type': 'ADDED'})
        d = {'approvals': [],
             'createdOn': time.time(),
             'files': ps_files,
             'number': str(self.latest_patchset),
             'ref': 'refs/changes/1/%s/%s' % (self.number,
                                              self.latest_patchset),
             'revision': c.hexsha,
             'uploader': {'email': 'user@example.com',
                          'name': 'User name',
                          'username': 'user'}}
        self.data['currentPatchSet'] = d
        self.patchsets.append(d)
        self.data['submitRecords'] = self.getSubmitRecords()

    def getPatchsetCreatedEvent(self, patchset):
        event = {"type": "patchset-created",
                 "change": {"project": self.project,
                            "branch": self.branch,
                            "id": "I5459869c07352a31bfb1e7a8cac379cabfcb25af",
                            "number": str(self.number),
                            "subject": self.subject,
                            "owner": {"name": "User Name"},
                            "url": "https://hostname/3"},
                 "patchSet": self.patchsets[patchset - 1],
                 "uploader": {"name": "User Name"}}
        return event

    def getChangeRestoredEvent(self):
        event = {"type": "change-restored",
                 "change": {"project": self.project,
                            "branch": self.branch,
                            "id": "I5459869c07352a31bfb1e7a8cac379cabfcb25af",
                            "number": str(self.number),
                            "subject": self.subject,
                            "owner": {"name": "User Name"},
                            "url": "https://hostname/3"},
                 "restorer": {"name": "User Name"},
                 "patchSet": self.patchsets[-1],
                 "reason": ""}
        return event

    def getChangeAbandonedEvent(self):
        event = {"type": "change-abandoned",
                 "change": {"project": self.project,
                            "branch": self.branch,
                            "id": "I5459869c07352a31bfb1e7a8cac379cabfcb25af",
                            "number": str(self.number),
                            "subject": self.subject,
                            "owner": {"name": "User Name"},
                            "url": "https://hostname/3"},
                 "abandoner": {"name": "User Name"},
                 "patchSet": self.patchsets[-1],
                 "reason": ""}
        return event

    def getChangeCommentEvent(self, patchset):
        event = {"type": "comment-added",
                 "change": {"project": self.project,
                            "branch": self.branch,
                            "id": "I5459869c07352a31bfb1e7a8cac379cabfcb25af",
                            "number": str(self.number),
                            "subject": self.subject,
                            "owner": {"name": "User Name"},
                            "url": "https://hostname/3"},
                 "patchSet": self.patchsets[patchset - 1],
                 "author": {"name": "User Name"},
                 "approvals": [{"type": "Code-Review",
                                "description": "Code-Review",
                                "value": "0"}],
                 "comment": "This is a comment"}
        return event

    def addApproval(self, category, value, username='reviewer_john',
                    granted_on=None, message=''):
        if not granted_on:
            granted_on = time.time()
        approval = {
            'description': self.categories[category][0],
            'type': category,
            'value': str(value),
            'by': {
                'username': username,
                'email': username + '@example.com',
            },
            'grantedOn': int(granted_on)
        }
        for i, x in enumerate(self.patchsets[-1]['approvals'][:]):
            if x['by']['username'] == username and x['type'] == category:
                del self.patchsets[-1]['approvals'][i]
        self.patchsets[-1]['approvals'].append(approval)
        event = {'approvals': [approval],
                 'author': {'email': 'author@example.com',
                            'name': 'Patchset Author',
                            'username': 'author_phil'},
                 'change': {'branch': self.branch,
                            'id': 'Iaa69c46accf97d0598111724a38250ae76a22c87',
                            'number': str(self.number),
                            'owner': {'email': 'owner@example.com',
                                      'name': 'Change Owner',
                                      'username': 'owner_jane'},
                            'project': self.project,
                            'subject': self.subject,
                            'topic': 'master',
                            'url': 'https://hostname/459'},
                 'comment': message,
                 'patchSet': self.patchsets[-1],
                 'type': 'comment-added'}
        self.data['submitRecords'] = self.getSubmitRecords()
        return json.loads(json.dumps(event))

    def getSubmitRecords(self):
        status = {}
        for cat in self.categories.keys():
            status[cat] = 0

        for a in self.patchsets[-1]['approvals']:
            cur = status[a['type']]
            cat_min, cat_max = self.categories[a['type']][1:]
            new = int(a['value'])
            if new == cat_min:
                cur = new
            elif abs(new) > abs(cur):
                cur = new
            status[a['type']] = cur

        labels = []
        ok = True
        for typ, cat in self.categories.items():
            cur = status[typ]
            cat_min, cat_max = cat[1:]
            if cur == cat_min:
                value = 'REJECT'
                ok = False
            elif cur == cat_max:
                value = 'OK'
            else:
                value = 'NEED'
                ok = False
            labels.append({'label': cat[0], 'status': value})
        if ok:
            return [{'status': 'OK'}]
        return [{'status': 'NOT_READY',
                 'labels': labels}]

    def setDependsOn(self, other, patchset):
        self.depends_on_change = other
        d = {'id': other.data['id'],
             'number': other.data['number'],
             'ref': other.patchsets[patchset - 1]['ref']
             }
        self.data['dependsOn'] = [d]

        other.needed_by_changes.append(self)
        needed = other.data.get('neededBy', [])
        d = {'id': self.data['id'],
             'number': self.data['number'],
             'ref': self.patchsets[patchset - 1]['ref'],
             'revision': self.patchsets[patchset - 1]['revision']
             }
        needed.append(d)
        other.data['neededBy'] = needed

    def query(self):
        self.queried += 1
        d = self.data.get('dependsOn')
        if d:
            d = d[0]
            if (self.depends_on_change.patchsets[-1]['ref'] == d['ref']):
                d['isCurrentPatchSet'] = True
            else:
                d['isCurrentPatchSet'] = False
        return json.loads(json.dumps(self.data))

    def setMerged(self):
        if (self.depends_on_change and
                self.depends_on_change.data['status'] != 'MERGED'):
            return
        if self.fail_merge:
            return
        self.data['status'] = 'MERGED'
        self.open = False

        path = os.path.join(self.upstream_root, self.project)
        repo = git.Repo(path)
        repo.heads[self.branch].commit = \
            repo.commit(self.patchsets[-1]['revision'])

    def setReported(self):
        self.reported += 1


class FakeGerritConnection(zuul.connection.gerrit.GerritConnection):
    log = logging.getLogger("zuul.test.FakeGerritConnection")

    def __init__(self, connection_name, connection_config,
                 changes_db=None, queues_db=None, upstream_root=None):
        super(FakeGerritConnection, self).__init__(connection_name,
                                                   connection_config)

        self.event_queue = queues_db
        self.fixture_dir = os.path.join(FIXTURE_DIR, 'gerrit')
        self.change_number = 0
        self.changes = changes_db
        self.queries = []
        self.upstream_root = upstream_root

    def addFakeChange(self, project, branch, subject, status='NEW'):
        self.change_number += 1
        c = FakeGerritChange(self, self.change_number, project, branch,
                             subject, upstream_root=self.upstream_root,
                             status=status)
        self.changes[self.change_number] = c
        return c

    def review(self, project, changeid, message, action):
        number, ps = changeid.split(',')
        change = self.changes[int(number)]

        # Add the approval back onto the change (ie simulate what gerrit would
        # do).
        # Usually when zuul leaves a review it'll create a feedback loop where
        # zuul's review enters another gerrit event (which is then picked up by
        # zuul). However, we can't mimic this behaviour (by adding this
        # approval event into the queue) as it stops jobs from checking what
        # happens before this event is triggered. If a job needs to see what
        # happens they can add their own verified event into the queue.
        # Nevertheless, we can update change with the new review in gerrit.

        for cat in ['CRVW', 'VRFY', 'APRV']:
            if cat in action:
                change.addApproval(cat, action[cat], username=self.user)

        if 'label' in action:
            parts = action['label'].split('=')
            change.addApproval(parts[0], parts[2], username=self.user)

        change.messages.append(message)

        if 'submit' in action:
            change.setMerged()
        if message:
            change.setReported()

    def query(self, number):
        change = self.changes.get(int(number))
        if change:
            return change.query()
        return {}

    def simpleQuery(self, query):
        self.log.debug("simpleQuery: %s" % query)
        self.queries.append(query)
        if query.startswith('change:'):
            # Query a specific changeid
            changeid = query[len('change:'):]
            l = [change.query() for change in self.changes.values()
                 if change.data['id'] == changeid]
        elif query.startswith('message:'):
            # Query the content of a commit message
            msg = query[len('message:'):].strip()
            l = [change.query() for change in self.changes.values()
                 if msg in change.data['commitMessage']]
        else:
            # Query all open changes
            l = [change.query() for change in self.changes.values()]
        return l

    def _start_watcher_thread(self, *args, **kw):
        pass

    def getGitUrl(self, project):
        return os.path.join(self.upstream_root, project.name)


class GithubChangeReference(git.Reference):
    _common_path_default = "refs/pull"
    _points_to_commits_only = True


class FakeGithubPullRequest(object):

    def __init__(self, github, number, project, branch,
                 subject, upstream_root, number_of_commits=1):
        """Creates a new PR with several commits.
        Sends an event about opened PR."""
        self.github = github
        self.number = number
        self.project = project
        self.branch = branch
        self.subject = subject
        self.number_of_commits = 0
        self.upstream_root = upstream_root
        self.comments = []
        self.labels = []
        self.statuses = {}
        self.updated_at = None
        self.head_sha = None
        self.is_merged = False
<<<<<<< HEAD
=======
        self.merge_message = None
>>>>>>> 53fd024b
        self._createPRRef()
        self._addCommitToRepo()
        self._updateTimeStamp()

    def addCommit(self):
        """Adds a commit on top of the actual PR head."""
        self._addCommitToRepo()
        self._updateTimeStamp()
        self._clearStatuses()

    def forcePush(self):
        """Clears actual commits and add a commit on top of the base."""
        self._addCommitToRepo(reset=True)
        self._updateTimeStamp()
        self._clearStatuses()

    def getPullRequestOpenedEvent(self):
        return self._getPullRequestEvent('opened')

    def getPullRequestSynchronizeEvent(self):
        return self._getPullRequestEvent('synchronize')

    def getPullRequestReopenedEvent(self):
        return self._getPullRequestEvent('reopened')

    def getPullRequestClosedEvent(self):
        return self._getPullRequestEvent('closed')

    def addComment(self, message):
        self.comments.append(message)
        self._updateTimeStamp()

    def getCommentAddedEvent(self, text):
        name = 'issue_comment'
        data = {
            'action': 'created',
            'issue': {
                'number': self.number
            },
            'comment': {
                'body': text
            },
            'repository': {
                'full_name': self.project
<<<<<<< HEAD
=======
            },
            'sender': {
                'login': 'ghuser'
>>>>>>> 53fd024b
            }
        }
        return (name, data)

    def addLabel(self, name):
        if name not in self.labels:
            self.labels.append(name)
            self._updateTimeStamp()
            return self._getLabelEvent(name, 'labeled')

    def removeLabel(self, name):
        if name in self.labels:
            self.labels.remove(name)
            self._updateTimeStamp()
            return self._getLabelEvent(name, 'unlabeled')

    def _getLabelEvent(self, label, action):
        name = 'pull_request'
        data = {
            'action': action,
            'pull_request': {
                'number': self.number,
<<<<<<< HEAD
=======
                'title': self.subject,
>>>>>>> 53fd024b
                'updated_at': self.updated_at,
                'base': {
                    'ref': self.branch,
                    'repo': {
                        'full_name': self.project
                    }
                },
                'head': {
                    'sha': self.head_sha
                }
            },
            'label': {
                'name': label
<<<<<<< HEAD
=======
            },
            'sender': {
                'login': 'ghuser'
>>>>>>> 53fd024b
            }
        }
        return (name, data)

    def _getRepo(self):
        repo_path = os.path.join(self.upstream_root, self.project)
        return git.Repo(repo_path)

    def _createPRRef(self):
        repo = self._getRepo()
        GithubChangeReference.create(
            repo, self._getPRReference(), 'refs/tags/init')

    def _addCommitToRepo(self, reset=False):
        repo = self._getRepo()
        ref = repo.references[self._getPRReference()]
        if reset:
            self.number_of_commits = 0
            ref.set_object('refs/tags/init')
        self.number_of_commits += 1
        repo.head.reference = ref
        zuul.merger.merger.reset_repo_to_head(repo)
        repo.git.clean('-x', '-f', '-d')

        fn = '%s-%s' % (self.branch.replace('/', '_'), self.number)
        msg = self.subject + '-' + str(self.number_of_commits)
        fn = os.path.join(repo.working_dir, fn)
        f = open(fn, 'w')
        with open(fn, 'w') as f:
            f.write("test %s %s\n" %
                    (self.branch, self.number))
        repo.index.add([fn])

        self.head_sha = repo.index.commit(msg).hexsha
        repo.head.reference = 'master'
        zuul.merger.merger.reset_repo_to_head(repo)
        repo.git.clean('-x', '-f', '-d')
        repo.heads['master'].checkout()

    def _updateTimeStamp(self):
        self.updated_at = time.strftime('%Y-%m-%dT%H:%M:%SZ', time.localtime())

    def getPRHeadSha(self):
        repo = self._getRepo()
        return repo.references[self._getPRReference()].commit.hexsha

    def setStatus(self, state, url, description, context):
        self.statuses[context] = {
            'state': state,
            'url': url,
            'description': description
        }

    def _clearStatuses(self):
        self.statuses = {}

    def _getPRReference(self):
        return '%s/head' % self.number

    def _getPullRequestEvent(self, action):
        name = 'pull_request'
        data = {
            'action': action,
            'number': self.number,
            'pull_request': {
                'number': self.number,
<<<<<<< HEAD
=======
                'title': self.subject,
>>>>>>> 53fd024b
                'updated_at': self.updated_at,
                'base': {
                    'ref': self.branch,
                    'repo': {
                        'full_name': self.project
                    }
                },
                'head': {
                    'sha': self.head_sha
                }
<<<<<<< HEAD
=======
            },
            'sender': {
                'login': 'ghuser'
>>>>>>> 53fd024b
            }
        }
        return (name, data)


class FakeGithubConnection(zuul.connection.github.GithubConnection):
    log = logging.getLogger("zuul.test.FakeGithubConnection")

    def __init__(self, connection_name, connection_config, upstream_root=None):
        super(FakeGithubConnection, self).__init__(connection_name,
                                                   connection_config)
        self.connection_name = connection_name
        self.pr_number = 0
        self.pull_requests = []
        self.upstream_root = upstream_root
        self.merge_failure = False

    def openFakePullRequest(self, project, branch, subject):
        self.pr_number += 1
        pull_request = FakeGithubPullRequest(
            self, self.pr_number, project, branch, subject, self.upstream_root)
        self.pull_requests.append(pull_request)
        return pull_request

    def getTagEvent(self, project, tag, sha=None):
        if not sha:
            sha = random_sha1()
        event_name = 'push'
        event_data = {
            'ref': 'refs/tags/%s' % tag,
            'before': '00000000000000000000000000000000',
            'after': sha,
            'repository': {
                'full_name': project
            }
        }
        return (event_name, event_data)

    def getPushEvent(self, project, branch, old_rev=None, new_rev=None):
        if not old_rev:
            old_rev = random_sha1()
        if not new_rev:
            new_rev = random_sha1()
        name = 'push'
        data = {
            'ref': 'refs/heads/%s' % branch,
            'before': old_rev,
            'after': new_rev,
            'repository': {
                'full_name': project
            }
        }
        return (name, data)

    def emitEvent(self, event):
        """Emulates sending the GitHub webhook event to the connection."""
        port = self.webapp.server.socket.getsockname()[1]
        name, data = event
        payload = json.dumps(data)
        headers = {'X-Github-Event': name}
        req = urllib2.Request(
            'http://localhost:%s/connection/%s/payload'
            % (port, self.connection_name),
            data=payload, headers=headers)
        urllib2.urlopen(req)

    def getPull(self, owner, project, number):
        pr = self.pull_requests[number - 1]
        data = {
            'number': number,
<<<<<<< HEAD
=======
            'title': pr.subject,
>>>>>>> 53fd024b
            'updated_at': pr.updated_at,
            'base': {
                'repo': {
                    'full_name': pr.project
                },
                'ref': pr.branch,
            },
            'head': {
                'sha': pr.head_sha
            }
        }
        return data

<<<<<<< HEAD
=======
    def getUser(self, login):
        data = {
            'username': login,
            'name': 'Github User',
            'email': 'github.user@example.com'
        }
        return data

>>>>>>> 53fd024b
    def getGitUrl(self, project):
        return os.path.join(self.upstream_root, str(project))

    def real_getGitUrl(self, project):
        return super(FakeGithubConnection, self).getGitUrl(project)

    def commentPull(self, owner, project, pr_number, message):
        pull_request = self.pull_requests[pr_number - 1]
        pull_request.addComment(message)

<<<<<<< HEAD
    def mergePull(self, owner, project, pr_number, sha=None):
=======
    def mergePull(self, owner, project, pr_number, commit_message='',
                  sha=None):
>>>>>>> 53fd024b
        pull_request = self.pull_requests[pr_number - 1]
        if self.merge_failure:
            raise Exception('Pull request was not merged')
        pull_request.is_merged = True
<<<<<<< HEAD
=======
        pull_request.merge_message = commit_message
>>>>>>> 53fd024b

    def setCommitStatus(self, owner, project, sha, state,
                        url='', description='', context=''):
        for pr in self.pull_requests:
            pr_owner, pr_project = pr.project.split('/')
            if (pr_owner == owner and pr_project == project and
                pr.head_sha == sha):
                pr.setStatus(state, url, description, context)

    def labelPull(self, owner, project, pr_number, label):
        pull_request = self.pull_requests[pr_number - 1]
        pull_request.addLabel(label)

    def unlabelPull(self, owner, project, pr_number, label):
        pull_request = self.pull_requests[pr_number - 1]
        pull_request.removeLabel(label)


class BuildHistory(object):
    def __init__(self, **kw):
        self.__dict__.update(kw)

    def __repr__(self):
        return ("<Completed build, result: %s name: %s #%s changes: %s>" %
                (self.result, self.name, self.number, self.changes))


class FakeURLOpener(object):
    def __init__(self, upstream_root, url):
        self.upstream_root = upstream_root
        self.url = url

    def read(self):
        res = urlparse.urlparse(self.url)
        path = res.path
        project = '/'.join(path.split('/')[2:-2])
        ret = '001e# service=git-upload-pack\n'
        ret += ('000000a31270149696713ba7e06f1beb760f20d359c4abed HEAD\x00'
                'multi_ack thin-pack side-band side-band-64k ofs-delta '
                'shallow no-progress include-tag multi_ack_detailed no-done\n')
        path = os.path.join(self.upstream_root, project)
        repo = git.Repo(path)
        for ref in repo.refs:
            r = ref.object.hexsha + ' ' + ref.path + '\n'
            ret += '%04x%s' % (len(r) + 4, r)
        ret += '0000'
        return ret


class FakeStatsd(threading.Thread):
    def __init__(self):
        threading.Thread.__init__(self)
        self.daemon = True
        self.sock = socket.socket(socket.AF_INET, socket.SOCK_DGRAM)
        self.sock.bind(('', 0))
        self.port = self.sock.getsockname()[1]
        self.wake_read, self.wake_write = os.pipe()
        self.stats = []

    def run(self):
        while True:
            poll = select.poll()
            poll.register(self.sock, select.POLLIN)
            poll.register(self.wake_read, select.POLLIN)
            ret = poll.poll()
            for (fd, event) in ret:
                if fd == self.sock.fileno():
                    data = self.sock.recvfrom(1024)
                    if not data:
                        return
                    self.stats.append(data[0])
                if fd == self.wake_read:
                    return

    def stop(self):
        os.write(self.wake_write, '1\n')


class FakeBuild(threading.Thread):
    log = logging.getLogger("zuul.test")

    def __init__(self, worker, job, number, node):
        threading.Thread.__init__(self)
        self.daemon = True
        self.worker = worker
        self.job = job
        self.name = job.name.split(':')[1]
        self.number = number
        self.node = node
        self.parameters = json.loads(job.arguments)
        self.unique = self.parameters['ZUUL_UUID']
        self.wait_condition = threading.Condition()
        self.waiting = False
        self.aborted = False
        self.created = time.time()
        self.description = ''
        self.run_error = False

    def release(self):
        self.wait_condition.acquire()
        self.wait_condition.notify()
        self.waiting = False
        self.log.debug("Build %s released" % self.unique)
        self.wait_condition.release()

    def isWaiting(self):
        self.wait_condition.acquire()
        if self.waiting:
            ret = True
        else:
            ret = False
        self.wait_condition.release()
        return ret

    def _wait(self):
        self.wait_condition.acquire()
        self.waiting = True
        self.log.debug("Build %s waiting" % self.unique)
        self.wait_condition.wait()
        self.wait_condition.release()

    def run(self):
        data = {
            'url': 'https://server/job/%s/%s/' % (self.name, self.number),
            'name': self.name,
            'number': self.number,
            'manager': self.worker.worker_id,
            'worker_name': 'My Worker',
            'worker_hostname': 'localhost',
            'worker_ips': ['127.0.0.1', '192.168.1.1'],
            'worker_fqdn': 'zuul.example.org',
            'worker_program': 'FakeBuilder',
            'worker_version': 'v1.1',
            'worker_extra': {'something': 'else'}
        }

        self.log.debug('Running build %s' % self.unique)

        self.job.sendWorkData(json.dumps(data))
        self.log.debug('Sent WorkData packet with %s' % json.dumps(data))
        self.job.sendWorkStatus(0, 100)

        if self.worker.hold_jobs_in_build:
            self.log.debug('Holding build %s' % self.unique)
            self._wait()
        self.log.debug("Build %s continuing" % self.unique)

        self.worker.lock.acquire()

        result = 'SUCCESS'
        if (('ZUUL_REF' in self.parameters) and
            self.worker.shouldFailTest(self.name,
                                       self.parameters['ZUUL_REF'])):
            result = 'FAILURE'
        if self.aborted:
            result = 'ABORTED'

        if self.run_error:
            work_fail = True
            result = 'RUN_ERROR'
        else:
            data['result'] = result
            data['node_labels'] = ['bare-necessities']
            data['node_name'] = 'foo'
            work_fail = False

        changes = None
        if 'ZUUL_CHANGE_IDS' in self.parameters:
            changes = self.parameters['ZUUL_CHANGE_IDS']

        self.worker.build_history.append(
            BuildHistory(name=self.name, number=self.number,
                         result=result, changes=changes, node=self.node,
                         uuid=self.unique, description=self.description,
                         pipeline=self.parameters['ZUUL_PIPELINE'])
        )

        self.job.sendWorkData(json.dumps(data))
        if work_fail:
            self.job.sendWorkFail()
        else:
            self.job.sendWorkComplete(json.dumps(data))
        del self.worker.gearman_jobs[self.job.unique]
        self.worker.running_builds.remove(self)
        self.worker.lock.release()


class FakeWorker(gear.Worker):
    def __init__(self, worker_id, test):
        super(FakeWorker, self).__init__(worker_id)
        self.gearman_jobs = {}
        self.build_history = []
        self.running_builds = []
        self.build_counter = 0
        self.fail_tests = {}
        self.test = test

        self.hold_jobs_in_build = False
        self.lock = threading.Lock()
        self.__work_thread = threading.Thread(target=self.work)
        self.__work_thread.daemon = True
        self.__work_thread.start()

    def handleJob(self, job):
        parts = job.name.split(":")
        cmd = parts[0]
        name = parts[1]
        if len(parts) > 2:
            node = parts[2]
        else:
            node = None
        if cmd == 'build':
            self.handleBuild(job, name, node)
        elif cmd == 'stop':
            self.handleStop(job, name)
        elif cmd == 'set_description':
            self.handleSetDescription(job, name)

    def handleBuild(self, job, name, node):
        build = FakeBuild(self, job, self.build_counter, node)
        job.build = build
        self.gearman_jobs[job.unique] = job
        self.build_counter += 1

        self.running_builds.append(build)
        build.start()

    def handleStop(self, job, name):
        self.log.debug("handle stop")
        parameters = json.loads(job.arguments)
        name = parameters['name']
        number = parameters['number']
        for build in self.running_builds:
            if build.name == name and build.number == number:
                build.aborted = True
                build.release()
                job.sendWorkComplete()
                return
        job.sendWorkFail()

    def handleSetDescription(self, job, name):
        self.log.debug("handle set description")
        parameters = json.loads(job.arguments)
        name = parameters['name']
        number = parameters['number']
        descr = parameters['html_description']
        for build in self.running_builds:
            if build.name == name and build.number == number:
                build.description = descr
                job.sendWorkComplete()
                return
        for build in self.build_history:
            if build.name == name and build.number == number:
                build.description = descr
                job.sendWorkComplete()
                return
        job.sendWorkFail()

    def work(self):
        while self.running:
            try:
                job = self.getJob()
            except gear.InterruptedError:
                continue
            try:
                self.handleJob(job)
            except:
                self.log.exception("Worker exception:")

    def addFailTest(self, name, change):
        l = self.fail_tests.get(name, [])
        l.append(change)
        self.fail_tests[name] = l

    def shouldFailTest(self, name, ref):
        l = self.fail_tests.get(name, [])
        for change in l:
            if self.test.ref_has_change(ref, change):
                return True
        return False

    def release(self, regex=None):
        builds = self.running_builds[:]
        self.log.debug("releasing build %s (%s)" % (regex,
                                                    len(self.running_builds)))
        for build in builds:
            if not regex or re.match(regex, build.name):
                self.log.debug("releasing build %s" %
                               (build.parameters['ZUUL_UUID']))
                build.release()
            else:
                self.log.debug("not releasing build %s" %
                               (build.parameters['ZUUL_UUID']))
        self.log.debug("done releasing builds %s (%s)" %
                       (regex, len(self.running_builds)))


class FakeGearmanServer(gear.Server):
    def __init__(self):
        self.hold_jobs_in_queue = False
        super(FakeGearmanServer, self).__init__(0)

    def getJobForConnection(self, connection, peek=False):
        for queue in [self.high_queue, self.normal_queue, self.low_queue]:
            for job in queue:
                if not hasattr(job, 'waiting'):
                    if job.name.startswith('build:'):
                        job.waiting = self.hold_jobs_in_queue
                    else:
                        job.waiting = False
                if job.waiting:
                    continue
                if job.name in connection.functions:
                    if not peek:
                        queue.remove(job)
                        connection.related_jobs[job.handle] = job
                        job.worker_connection = connection
                    job.running = True
                    return job
        return None

    def release(self, regex=None):
        released = False
        qlen = (len(self.high_queue) + len(self.normal_queue) +
                len(self.low_queue))
        self.log.debug("releasing queued job %s (%s)" % (regex, qlen))
        for job in self.getQueue():
            cmd, name = job.name.split(':')
            if cmd != 'build':
                continue
            if not regex or re.match(regex, name):
                self.log.debug("releasing queued job %s" %
                               job.unique)
                job.waiting = False
                released = True
            else:
                self.log.debug("not releasing queued job %s" %
                               job.unique)
        if released:
            self.wakeConnections()
        qlen = (len(self.high_queue) + len(self.normal_queue) +
                len(self.low_queue))
        self.log.debug("done releasing queued jobs %s (%s)" % (regex, qlen))


class FakeSMTP(object):
    log = logging.getLogger('zuul.FakeSMTP')

    def __init__(self, messages, server, port):
        self.server = server
        self.port = port
        self.messages = messages

    def sendmail(self, from_email, to_email, msg):
        self.log.info("Sending email from %s, to %s, with msg %s" % (
                      from_email, to_email, msg))

        headers = msg.split('\n\n', 1)[0]
        body = msg.split('\n\n', 1)[1]

        self.messages.append(dict(
            from_email=from_email,
            to_email=to_email,
            msg=msg,
            headers=headers,
            body=body,
        ))

        return True

    def quit(self):
        return True


class FakeSwiftClientConnection(swiftclient.client.Connection):
    def post_account(self, headers):
        # Do nothing
        pass

    def get_auth(self):
        # Returns endpoint and (unused) auth token
        endpoint = os.path.join('https://storage.example.org', 'V1',
                                'AUTH_account')
        return endpoint, ''


class BaseTestCase(testtools.TestCase):
    log = logging.getLogger("zuul.test")

    def setUp(self):
        super(BaseTestCase, self).setUp()
        test_timeout = os.environ.get('OS_TEST_TIMEOUT', 0)
        try:
            test_timeout = int(test_timeout)
        except ValueError:
            # If timeout value is invalid do not set a timeout.
            test_timeout = 0
        if test_timeout > 0:
            self.useFixture(fixtures.Timeout(test_timeout, gentle=False))

        if (os.environ.get('OS_STDOUT_CAPTURE') == 'True' or
            os.environ.get('OS_STDOUT_CAPTURE') == '1'):
            stdout = self.useFixture(fixtures.StringStream('stdout')).stream
            self.useFixture(fixtures.MonkeyPatch('sys.stdout', stdout))
        if (os.environ.get('OS_STDERR_CAPTURE') == 'True' or
            os.environ.get('OS_STDERR_CAPTURE') == '1'):
            stderr = self.useFixture(fixtures.StringStream('stderr')).stream
            self.useFixture(fixtures.MonkeyPatch('sys.stderr', stderr))
        if (os.environ.get('OS_LOG_CAPTURE') == 'True' or
            os.environ.get('OS_LOG_CAPTURE') == '1'):
            self.useFixture(fixtures.FakeLogger(
                level=logging.INFO,
                format='%(asctime)s %(name)-32s '
                '%(levelname)-8s %(message)s'))


class ZuulTestCase(BaseTestCase):

    def setUp(self):
        super(ZuulTestCase, self).setUp()
        if USE_TEMPDIR:
            tmp_root = self.useFixture(fixtures.TempDir(
                rootdir=os.environ.get("ZUUL_TEST_ROOT"))
            ).path
        else:
            tmp_root = os.environ.get("ZUUL_TEST_ROOT")
        self.test_root = os.path.join(tmp_root, "zuul-test")
        self.upstream_root = os.path.join(self.test_root, "upstream")
        self.git_root = os.path.join(self.test_root, "git")

        if os.path.exists(self.test_root):
            shutil.rmtree(self.test_root)
        os.makedirs(self.test_root)
        os.makedirs(self.upstream_root)

        # Make per test copy of Configuration.
        self.setup_config()
        self.config.set('zuul', 'layout_config',
                        os.path.join(FIXTURE_DIR,
                                     self.config.get('zuul', 'layout_config')))
        self.config.set('merger', 'git_dir', self.git_root)

        # For each project in config:
        self.init_repo("org/project")
        self.init_repo("org/project1")
        self.init_repo("org/project2")
        self.init_repo("org/project3")
        self.init_repo("org/project4")
        self.init_repo("org/project5")
        self.init_repo("org/project6")
        self.init_repo("org/one-job-project")
        self.init_repo("org/nonvoting-project")
        self.init_repo("org/templated-project")
        self.init_repo("org/layered-project")
        self.init_repo("org/node-project")
        self.init_repo("org/conflict-project")
        self.init_repo("org/noop-project")
        self.init_repo("org/experimental-project")
        self.init_repo("org/no-jobs-project")

        self.statsd = FakeStatsd()
        # note, use 127.0.0.1 rather than localhost to avoid getting ipv6
        # see: https://github.com/jsocol/pystatsd/issues/61
        os.environ['STATSD_HOST'] = '127.0.0.1'
        os.environ['STATSD_PORT'] = str(self.statsd.port)
        self.statsd.start()
        # the statsd client object is configured in the statsd module import
        reload(statsd)
        reload(zuul.scheduler)

        self.gearman_server = FakeGearmanServer()

        self.config.set('gearman', 'port', str(self.gearman_server.port))

        self.worker = FakeWorker('fake_worker', self)
        self.worker.addServer('127.0.0.1', self.gearman_server.port)
        self.gearman_server.worker = self.worker

        zuul.source.gerrit.GerritSource.replication_timeout = 1.5
        zuul.source.gerrit.GerritSource.replication_retry_interval = 0.5
        zuul.connection.gerrit.GerritEventConnector.delay = 0.0

        self.sched = zuul.scheduler.Scheduler(self.config)

        self.useFixture(fixtures.MonkeyPatch('swiftclient.client.Connection',
                                             FakeSwiftClientConnection))
        self.swift = zuul.lib.swift.Swift(self.config)
        self.webapp = zuul.webapp.WebApp(self.sched, port=0)

        self.event_queues = [
            self.sched.result_event_queue,
            self.sched.trigger_event_queue
        ]

        self.configure_connections()
        self.sched.registerConnections(self.connections, self.webapp)

        def URLOpenerFactory(*args, **kw):
            if isinstance(args[0], urllib2.Request):
                return old_urlopen(*args, **kw)
            return FakeURLOpener(self.upstream_root, *args, **kw)

        old_urlopen = urllib2.urlopen
        urllib2.urlopen = URLOpenerFactory

        self.merge_server = zuul.merger.server.MergeServer(self.config,
                                                           self.connections)
        self.merge_server.start()

        self.launcher = zuul.launcher.gearman.Gearman(self.config, self.sched,
                                                      self.swift)
        self.merge_client = zuul.merger.client.MergeClient(
            self.config, self.sched)

        self.sched.setLauncher(self.launcher)
        self.sched.setMerger(self.merge_client)

        self.rpc = zuul.rpclistener.RPCListener(self.config, self.sched)

        self.sched.start()
        self.sched.reconfigure(self.config)
        self.sched.resume()
        self.webapp.start()
        self.rpc.start()
        self.launcher.gearman.waitForServer()
        self.registerJobs()
        self.builds = self.worker.running_builds
        self.history = self.worker.build_history

        self.addCleanup(self.assertFinalState)
        self.addCleanup(self.shutdown)

    def configure_connections(self):
        # Register connections from the config
        self.smtp_messages = []

        def FakeSMTPFactory(*args, **kw):
            args = [self.smtp_messages] + list(args)
            return FakeSMTP(*args, **kw)

        self.useFixture(fixtures.MonkeyPatch('smtplib.SMTP', FakeSMTPFactory))

        # Set a changes database so multiple FakeGerrit's can report back to
        # a virtual canonical database given by the configured hostname
        self.gerrit_changes_dbs = {}
        self.gerrit_queues_dbs = {}
        self.connections = {}

        for section_name in self.config.sections():
            con_match = re.match(r'^connection ([\'\"]?)(.*)(\1)$',
                                 section_name, re.I)
            if not con_match:
                continue
            con_name = con_match.group(2)
            con_config = dict(self.config.items(section_name))

            if 'driver' not in con_config:
                raise Exception("No driver specified for connection %s."
                                % con_name)

            con_driver = con_config['driver']

            # TODO(jhesketh): load the required class automatically
            if con_driver == 'gerrit':
                if con_config['server'] not in self.gerrit_changes_dbs.keys():
                    self.gerrit_changes_dbs[con_config['server']] = {}
                if con_config['server'] not in self.gerrit_queues_dbs.keys():
                    self.gerrit_queues_dbs[con_config['server']] = \
                        Queue.Queue()
                    self.event_queues.append(
                        self.gerrit_queues_dbs[con_config['server']])
                self.connections[con_name] = FakeGerritConnection(
                    con_name, con_config,
                    changes_db=self.gerrit_changes_dbs[con_config['server']],
                    queues_db=self.gerrit_queues_dbs[con_config['server']],
                    upstream_root=self.upstream_root
                )
                setattr(self, 'fake_' + con_name, self.connections[con_name])
            elif con_driver == 'github':
                self.connections[con_name] = FakeGithubConnection(
                    con_name, con_config, upstream_root=self.upstream_root)
                setattr(self, 'fake_' + con_name, self.connections[con_name])
            elif con_driver == 'smtp':
                self.connections[con_name] = \
                    zuul.connection.smtp.SMTPConnection(con_name, con_config)
            else:
                raise Exception("Unknown driver, %s, for connection %s"
                                % (con_config['driver'], con_name))

        # If the [gerrit] or [smtp] sections still exist, load them in as a
        # connection named 'gerrit' or 'smtp' respectfully

        if 'gerrit' in self.config.sections():
            self.gerrit_changes_dbs['gerrit'] = {}
            self.gerrit_queues_dbs['gerrit'] = Queue.Queue()
            self.event_queues.append(self.gerrit_queues_dbs['gerrit'])
            self.connections['gerrit'] = FakeGerritConnection(
                '_legacy_gerrit', dict(self.config.items('gerrit')),
                changes_db=self.gerrit_changes_dbs['gerrit'],
                queues_db=self.gerrit_queues_dbs['gerrit'])

        if 'smtp' in self.config.sections():
            self.connections['smtp'] = \
                zuul.connection.smtp.SMTPConnection(
                    '_legacy_smtp', dict(self.config.items('smtp')))

    def setup_config(self, config_file='zuul.conf'):
        """Per test config object. Override to set different config."""
        self.config = ConfigParser.ConfigParser()
        self.config.read(os.path.join(FIXTURE_DIR, config_file))

    def assertFinalState(self):
        # Make sure that git.Repo objects have been garbage collected.
        repos = []
        gc.collect()
        for obj in gc.get_objects():
            if isinstance(obj, git.Repo):
                repos.append(obj)
        self.assertEqual(len(repos), 0)
        self.assertEmptyQueues()
        for pipeline in self.sched.layout.pipelines.values():
            if isinstance(pipeline.manager,
                          zuul.scheduler.IndependentPipelineManager):
                self.assertEqual(len(pipeline.queues), 0)

    def shutdown(self):
        self.log.debug("Shutting down after tests")
        self.launcher.stop()
        self.merge_server.stop()
        self.merge_server.join()
        self.merge_client.stop()
        self.worker.shutdown()
        self.sched.stop()
        self.sched.join()
        self.statsd.stop()
        self.statsd.join()
        self.webapp.stop()
        self.webapp.join()
        self.rpc.stop()
        self.rpc.join()
        self.gearman_server.shutdown()
        threads = threading.enumerate()
        if len(threads) > 1:
            self.log.error("More than one thread is running: %s" % threads)

    def init_repo(self, project):
        parts = project.split('/')
        path = os.path.join(self.upstream_root, *parts[:-1])
        if not os.path.exists(path):
            os.makedirs(path)
        path = os.path.join(self.upstream_root, project)
        repo = git.Repo.init(path)

        repo.config_writer().set_value('user', 'email', 'user@example.com')
        repo.config_writer().set_value('user', 'name', 'User Name')
        repo.config_writer().write()

        fn = os.path.join(path, 'README')
        f = open(fn, 'w')
        f.write("test\n")
        f.close()
        repo.index.add([fn])
        repo.index.commit('initial commit')
        master = repo.create_head('master')
        repo.create_tag('init')

        repo.head.reference = master
        zuul.merger.merger.reset_repo_to_head(repo)
        repo.git.clean('-x', '-f', '-d')

        self.create_branch(project, 'mp')

    def create_branch(self, project, branch):
        path = os.path.join(self.upstream_root, project)
        repo = git.Repo.init(path)
        fn = os.path.join(path, 'README')

        branch_head = repo.create_head(branch)
        repo.head.reference = branch_head
        f = open(fn, 'a')
        f.write("test %s\n" % branch)
        f.close()
        repo.index.add([fn])
        repo.index.commit('%s commit' % branch)

        repo.head.reference = repo.heads['master']
        zuul.merger.merger.reset_repo_to_head(repo)
        repo.git.clean('-x', '-f', '-d')

    def ref_has_change(self, ref, change):
        path = os.path.join(self.git_root, change.project)
        repo = git.Repo(path)
        try:
            for commit in repo.iter_commits(ref):
                if commit.message.strip() == ('%s-1' % change.subject):
                    return True
        except GitCommandError:
            pass
        return False

    def job_has_changes(self, *args):
        job = args[0]
        commits = args[1:]
        if isinstance(job, FakeBuild):
            parameters = job.parameters
        else:
            parameters = json.loads(job.arguments)
        project = parameters['ZUUL_PROJECT']
        path = os.path.join(self.git_root, project)
        repo = git.Repo(path)
        ref = parameters['ZUUL_REF']
        sha = parameters['ZUUL_COMMIT']
        repo_messages = [c.message.strip() for c in repo.iter_commits(ref)]
        repo_shas = [c.hexsha for c in repo.iter_commits(ref)]
        commit_messages = ['%s-1' % commit.subject for commit in commits]
        self.log.debug("Checking if job %s has changes; commit_messages %s;"
                       " repo_messages %s; sha %s" % (job, commit_messages,
                                                      repo_messages, sha))
        for msg in commit_messages:
            if msg not in repo_messages:
                self.log.debug("  messages do not match")
                return False
        if repo_shas[0] != sha:
            self.log.debug("  sha does not match")
            return False
        self.log.debug("  OK")
        return True

    def registerJobs(self):
        count = 0
        for job in self.sched.layout.jobs.keys():
            self.worker.registerFunction('build:' + job)
            count += 1
        self.worker.registerFunction('stop:' + self.worker.worker_id)
        count += 1

        while len(self.gearman_server.functions) < count:
            time.sleep(0)

    def orderedRelease(self):
        # Run one build at a time to ensure non-race order:
        while len(self.builds):
            self.release(self.builds[0])
            self.waitUntilSettled()

    def release(self, job):
        if isinstance(job, FakeBuild):
            job.release()
        else:
            job.waiting = False
            self.log.debug("Queued job %s released" % job.unique)
            self.gearman_server.wakeConnections()

    def getParameter(self, job, name):
        if isinstance(job, FakeBuild):
            return job.parameters[name]
        else:
            parameters = json.loads(job.arguments)
            return parameters[name]

    def resetGearmanServer(self):
        self.worker.setFunctions([])
        while True:
            done = True
            for connection in self.gearman_server.active_connections:
                if (connection.functions and
                    connection.client_id not in ['Zuul RPC Listener',
                                                 'Zuul Merger']):
                    done = False
            if done:
                break
            time.sleep(0)
        self.gearman_server.functions = set()
        self.rpc.register()
        self.merge_server.register()

    def haveAllBuildsReported(self):
        # See if Zuul is waiting on a meta job to complete
        if self.launcher.meta_jobs:
            return False
        # Find out if every build that the worker has completed has been
        # reported back to Zuul.  If it hasn't then that means a Gearman
        # event is still in transit and the system is not stable.
        for build in self.worker.build_history:
            zbuild = self.launcher.builds.get(build.uuid)
            if not zbuild:
                # It has already been reported
                continue
            # It hasn't been reported yet.
            return False
        # Make sure that none of the worker connections are in GRAB_WAIT
        for connection in self.worker.active_connections:
            if connection.state == 'GRAB_WAIT':
                return False
        return True

    def areAllBuildsWaiting(self):
        builds = self.launcher.builds.values()
        for build in builds:
            client_job = None
            for conn in self.launcher.gearman.active_connections:
                for j in conn.related_jobs.values():
                    if j.unique == build.uuid:
                        client_job = j
                        break
            if not client_job:
                self.log.debug("%s is not known to the gearman client" %
                               build)
                return False
            if not client_job.handle:
                self.log.debug("%s has no handle" % client_job)
                return False
            server_job = self.gearman_server.jobs.get(client_job.handle)
            if not server_job:
                self.log.debug("%s is not known to the gearman server" %
                               client_job)
                return False
            if not hasattr(server_job, 'waiting'):
                self.log.debug("%s is being enqueued" % server_job)
                return False
            if server_job.waiting:
                continue
            worker_job = self.worker.gearman_jobs.get(server_job.unique)
            if worker_job:
                if build.number is None:
                    self.log.debug("%s has not reported start" % worker_job)
                    return False
                if worker_job.build.isWaiting():
                    continue
                else:
                    self.log.debug("%s is running" % worker_job)
                    return False
            else:
                self.log.debug("%s is unassigned" % server_job)
                return False
        return True

    def eventQueuesEmpty(self):
        for queue in self.event_queues:
            yield queue.empty()

    def eventQueuesJoin(self):
        for queue in self.event_queues:
            queue.join()

    def waitUntilSettled(self):
        self.log.debug("Waiting until settled...")
        start = time.time()
        while True:
            if time.time() - start > 10:
                print 'queue status:',
                print ' '.join(self.eventQueuesEmpty())
                print self.areAllBuildsWaiting()
                raise Exception("Timeout waiting for Zuul to settle")
            # Make sure no new events show up while we're checking
            self.worker.lock.acquire()
            # have all build states propogated to zuul?
            if self.haveAllBuildsReported():
                # Join ensures that the queue is empty _and_ events have been
                # processed
                self.eventQueuesJoin()
                self.sched.run_handler_lock.acquire()
                if (not self.merge_client.build_sets and
                    all(self.eventQueuesEmpty()) and
                    self.haveAllBuildsReported() and
                    self.areAllBuildsWaiting()):
                    self.sched.run_handler_lock.release()
                    self.worker.lock.release()
                    self.log.debug("...settled.")
                    return
                self.sched.run_handler_lock.release()
            self.worker.lock.release()
            self.sched.wake_event.wait(0.1)

    def countJobResults(self, jobs, result):
        jobs = filter(lambda x: x.result == result, jobs)
        return len(jobs)

    def getJobFromHistory(self, name):
        history = self.worker.build_history
        for job in history:
            if job.name == name:
                return job
        raise Exception("Unable to find job %s in history" % name)

    def assertEmptyQueues(self):
        # Make sure there are no orphaned jobs
        for pipeline in self.sched.layout.pipelines.values():
            for queue in pipeline.queues:
                if len(queue.queue) != 0:
                    print 'pipeline %s queue %s contents %s' % (
                        pipeline.name, queue.name, queue.queue)
                self.assertEqual(len(queue.queue), 0,
                                 "Pipelines queues should be empty")

    def assertReportedStat(self, key, value=None, kind=None):
        start = time.time()
        while time.time() < (start + 5):
            for stat in self.statsd.stats:
                pprint.pprint(self.statsd.stats)
                k, v = stat.split(':')
                if key == k:
                    if value is None and kind is None:
                        return
                    elif value:
                        if value == v:
                            return
                    elif kind:
                        if v.endswith('|' + kind):
                            return
            time.sleep(0.1)

        pprint.pprint(self.statsd.stats)
        raise Exception("Key %s not found in reported stats" % key)<|MERGE_RESOLUTION|>--- conflicted
+++ resolved
@@ -492,10 +492,7 @@
         self.updated_at = None
         self.head_sha = None
         self.is_merged = False
-<<<<<<< HEAD
-=======
         self.merge_message = None
->>>>>>> 53fd024b
         self._createPRRef()
         self._addCommitToRepo()
         self._updateTimeStamp()
@@ -540,12 +537,9 @@
             },
             'repository': {
                 'full_name': self.project
-<<<<<<< HEAD
-=======
             },
             'sender': {
                 'login': 'ghuser'
->>>>>>> 53fd024b
             }
         }
         return (name, data)
@@ -568,10 +562,7 @@
             'action': action,
             'pull_request': {
                 'number': self.number,
-<<<<<<< HEAD
-=======
                 'title': self.subject,
->>>>>>> 53fd024b
                 'updated_at': self.updated_at,
                 'base': {
                     'ref': self.branch,
@@ -585,12 +576,9 @@
             },
             'label': {
                 'name': label
-<<<<<<< HEAD
-=======
             },
             'sender': {
                 'login': 'ghuser'
->>>>>>> 53fd024b
             }
         }
         return (name, data)
@@ -657,10 +645,7 @@
             'number': self.number,
             'pull_request': {
                 'number': self.number,
-<<<<<<< HEAD
-=======
                 'title': self.subject,
->>>>>>> 53fd024b
                 'updated_at': self.updated_at,
                 'base': {
                     'ref': self.branch,
@@ -671,12 +656,9 @@
                 'head': {
                     'sha': self.head_sha
                 }
-<<<<<<< HEAD
-=======
             },
             'sender': {
                 'login': 'ghuser'
->>>>>>> 53fd024b
             }
         }
         return (name, data)
@@ -747,10 +729,7 @@
         pr = self.pull_requests[number - 1]
         data = {
             'number': number,
-<<<<<<< HEAD
-=======
             'title': pr.subject,
->>>>>>> 53fd024b
             'updated_at': pr.updated_at,
             'base': {
                 'repo': {
@@ -764,8 +743,6 @@
         }
         return data
 
-<<<<<<< HEAD
-=======
     def getUser(self, login):
         data = {
             'username': login,
@@ -774,7 +751,6 @@
         }
         return data
 
->>>>>>> 53fd024b
     def getGitUrl(self, project):
         return os.path.join(self.upstream_root, str(project))
 
@@ -785,20 +761,13 @@
         pull_request = self.pull_requests[pr_number - 1]
         pull_request.addComment(message)
 
-<<<<<<< HEAD
-    def mergePull(self, owner, project, pr_number, sha=None):
-=======
     def mergePull(self, owner, project, pr_number, commit_message='',
                   sha=None):
->>>>>>> 53fd024b
         pull_request = self.pull_requests[pr_number - 1]
         if self.merge_failure:
             raise Exception('Pull request was not merged')
         pull_request.is_merged = True
-<<<<<<< HEAD
-=======
         pull_request.merge_message = commit_message
->>>>>>> 53fd024b
 
     def setCommitStatus(self, owner, project, sha, state,
                         url='', description='', context=''):
